--- conflicted
+++ resolved
@@ -46,10 +46,7 @@
     - `/run-qa-dispatch` … ae-ci.yml を PR の head ブランチで起動
     - `/run-security-dispatch` … sbom-generation.yml を PR の head ブランチで起動
     - `/ci-fast-dispatch` … ci-fast.yml を PR の head ブランチで起動（対応ラベルが付くとバッチも実行）
-<<<<<<< HEAD
-=======
     - `/formal-verify-dispatch` … formal-verify.yml を PR の head ブランチで起動
->>>>>>> 0e05dfba
   - フォーマル/契約（ラベル付与）
     - `/run-formal` … `run-formal` を付与（verify/formal 系スタブを非ブロッキングで実行）
     - `/enforce-formal` … `enforce-formal` を付与（有効時にエンフォース）
