#!/usr/bin/env node
// Conformance check with optional KvOnce trace pipeline integration
import fs from 'node:fs';
import path from 'node:path';
import { spawn } from 'node:child_process';
import { fileURLToPath } from 'node:url';
import yaml from 'yaml';
import Ajv from 'ajv';
import addFormats from 'ajv-formats';
import { appendSection } from '../ci/step-summary.mjs';
import { collectTraceIdsFromNdjson, buildTempoLinks } from '../trace/tempo-link-utils.mjs';

const __dirname = path.dirname(fileURLToPath(import.meta.url));
const repoRoot = path.resolve(__dirname, '..', '..');
const DEFAULT_TRACE_DIR = path.join('hermetic-reports', 'trace');

function readYaml(p) {
  return yaml.parse(fs.readFileSync(p, 'utf8'));
}
function readJson(p) {
  return JSON.parse(fs.readFileSync(p, 'utf8'));
}
function writeJson(p, obj) {
  fs.mkdirSync(path.dirname(p), { recursive: true });
  fs.writeFileSync(p, JSON.stringify(obj, null, 2));
}

function parseArgs(argv) {
  const args = { _: [] };
  for (let i = 2; i < argv.length; i += 1) {
    const arg = argv[i];
    const next = argv[i + 1];
    if (arg === '--help' || arg === '-h') {
      args.help = true;
    } else if ((arg === '--in' || arg === '-i') && next) {
      args.in = next;
      i += 1;
    } else if (arg.startsWith('--in=')) {
      args.in = arg.slice(5);
    } else if ((arg === '--out') && next) {
      args.out = next;
      i += 1;
    } else if (arg.startsWith('--out=')) {
      args.out = arg.slice(6);
    } else if ((arg === '--schema') && next) {
      args.schema = next;
      i += 1;
    } else if (arg.startsWith('--schema=')) {
      args.schema = arg.slice(9);
    } else if ((arg === '--disable-invariants' || arg === '--disable') && next) {
      args.disable = next;
      i += 1;
    } else if (arg.startsWith('--disable-invariants=')) {
      args.disable = arg.slice(21);
    } else if ((arg === '--onhand-min') && next) {
      args.onhandMin = next;
      i += 1;
    } else if (arg.startsWith('--onhand-min=')) {
      args.onhandMin = arg.slice(13);
    } else if ((arg === '--trace' || arg === '--envelope') && next) {
      args.trace = next;
      i += 1;
    } else if (arg.startsWith('--trace=')) {
      args.trace = arg.slice(8);
    } else if (arg === '--trace-format' && next) {
      args.traceFormat = next;
      i += 1;
    } else if (arg.startsWith('--trace-format=')) {
      args.traceFormat = arg.slice(15);
    } else if (arg === '--trace-output' && next) {
      args.traceOutput = next;
      i += 1;
    } else if (arg.startsWith('--trace-output=')) {
      args.traceOutput = arg.slice(15);
    } else if (arg === '--trace-skip-replay' || arg === '--trace-no-replay') {
      args.traceSkipReplay = true;
    } else if ((arg === '--from-envelope' || arg === '--from') && next) {
      args.fromEnvelope = next;
      i += 1;
    } else if (arg.startsWith('--from-envelope=')) {
      args.fromEnvelope = arg.slice(16);
    } else {
      args._.push(arg);
    }
  }
  return args;
}

function printHelp() {
  console.log(`Usage: node scripts/formal/verify-conformance.mjs [options]

Options:
  -i, --in <file>                Input events JSON (default: samples/conformance/sample-traces.json)
  --schema <file>                Trace schema YAML (default: observability/trace-schema.yaml)
  --out <file>                   Output summary JSON (default: hermetic-reports/conformance/summary.json)
  --from-envelope <file>         Load summary / trace metadata from report envelope JSON
  --disable-invariants <list>    Comma-separated invariants to disable (allocated_le_onhand,onhand_min)
  --onhand-min <number>          Minimum onHand for onhand_min invariant (default: 0)
  --trace <file>                 KvOnce trace (NDJSON or OTLP JSON) to project/validate
  --trace-format <fmt>           Trace format (ndjson|otlp|auto, default auto)
  --trace-output <dir>           Trace artifacts output directory (default: hermetic-reports/trace)
  --trace-skip-replay            Skip TLC replay step
  -h, --help                     Show this help
`);
}

function runProcess(command, args, options = {}) {
  return new Promise((resolve) => {
    const child = spawn(command, args, {
      cwd: options.cwd ?? repoRoot,
      env: { ...process.env, ...options.env },
      stdio: ['inherit', 'pipe', 'pipe'],
    });
    let stdout = '';
    let stderr = '';
    child.stdout.on('data', (data) => {
      stdout += data.toString();
      if (!options.quiet) process.stdout.write(data);
    });
    child.stderr.on('data', (data) => {
      stderr += data.toString();
      if (!options.quiet) process.stderr.write(data);
    });
    child.on('close', (code) => {
      resolve({ code: code ?? 0, stdout, stderr });
    });
  });
}

async function ensureNdjson(tracePath, format, outputDir) {
  const resolvedTrace = path.resolve(repoRoot, tracePath);
  const resolvedOutputDir = path.resolve(repoRoot, outputDir ?? DEFAULT_TRACE_DIR);
  fs.mkdirSync(resolvedOutputDir, { recursive: true });
  let finalFormat = format && format !== 'auto' ? format : undefined;
  if (!finalFormat) {
    finalFormat = resolvedTrace.endsWith('.ndjson') ? 'ndjson' : 'otlp';
  }
  const ndjsonPath = path.join(resolvedOutputDir, 'kvonce-events.ndjson');

  if (finalFormat === 'otlp') {
    const convertScript = path.join(repoRoot, 'scripts', 'trace', 'convert-otlp-kvonce.mjs');
    const result = await runProcess(process.execPath, [convertScript, '--input', resolvedTrace, '--output', ndjsonPath]);
    if (result.code === 2) {
      return { status: 'no_events', format: finalFormat };
    }
    if (result.code !== 0) {
      const stderr = result.stderr?.trim();
      const hint = stderr ? `: ${stderr}` : '';
      throw new Error(`convert-otlp-kvonce.mjs failed (exit ${result.code})${hint}`);
    }
    return { status: 'ok', format: finalFormat, ndjsonPath, sourcePath: ndjsonPath };
  }
  if (finalFormat === 'ndjson') {
    const resolvedNdjson = path.resolve(repoRoot, ndjsonPath);
    if (resolvedTrace !== resolvedNdjson) {
      fs.copyFileSync(resolvedTrace, resolvedNdjson);
    }
    return { status: 'ok', format: finalFormat, ndjsonPath: resolvedNdjson, sourcePath: resolvedNdjson };
  }
  throw new Error(`Unsupported trace format: ${finalFormat}`);
}

async function runTracePipeline({ tracePath, format, outputDir, skipReplay }) {
  const summary = {
    input: path.relative(repoRoot, path.resolve(repoRoot, tracePath)),
    outputDir: path.relative(repoRoot, path.resolve(repoRoot, outputDir ?? DEFAULT_TRACE_DIR)),
    format: format || 'auto',
    status: 'pending',
  };

  if (!fs.existsSync(path.resolve(repoRoot, tracePath))) {
    summary.status = 'missing_input';
    return summary;
  }

  try {
    const ensured = await ensureNdjson(tracePath, format, outputDir);
    if (ensured.status === 'no_events') {
      summary.status = 'no_events';
      return summary;
    }
    summary.format = ensured.format;
    summary.ndjson = path.relative(repoRoot, ensured.ndjsonPath);

    const targetDir = path.resolve(repoRoot, outputDir ?? DEFAULT_TRACE_DIR);
    const projectionPath = path.join(targetDir, 'kvonce-projection.json');
    const validationPath = path.join(targetDir, 'kvonce-validation.json');

    const projectorScript = path.join(repoRoot, 'scripts', 'trace', 'projector-kvonce.mjs');
    const projectorResult = await runProcess(process.execPath, [projectorScript, '--input', ensured.sourcePath, '--output', projectionPath]);
    if (projectorResult.code !== 0) {
      summary.status = 'projection_failed';
      const stderr = projectorResult.stderr?.trim();
      summary.projection = stderr ? { exitCode: projectorResult.code, stderr } : { exitCode: projectorResult.code };
      return summary;
    }
    const projection = JSON.parse(fs.readFileSync(projectionPath, 'utf8'));
    summary.projection = {
      path: path.relative(repoRoot, projectionPath),
      events: projection.eventCount ?? (Array.isArray(projection.events) ? projection.events.length : 0),
      keys: Object.keys(projection.perKey ?? {}).length,
    };
    if (projection.stats) {
      summary.projection.stats = projection.stats;
      if (typeof projection.stats.stateSequenceLength === 'number') {
        summary.projection.stateSequenceLength = projection.stats.stateSequenceLength;
      }
    }
    const stateOutput = projection.outputs?.stateSequence;
    if (stateOutput) {
      summary.projection.stateSequence = stateOutput;
    } else if (Array.isArray(projection.stateSequence)) {
      const projectedDir = path.join(targetDir, 'projected');
      fs.mkdirSync(projectedDir, { recursive: true });
      const sequencePath = path.join(projectedDir, 'kvonce-state-sequence.json');
      fs.writeFileSync(sequencePath, JSON.stringify(projection.stateSequence, null, 2));
      summary.projection.stateSequence = path.relative(repoRoot, sequencePath);
    }

    const validatorScript = path.join(repoRoot, 'scripts', 'trace', 'validate-kvonce.mjs');
    const validatorResult = await runProcess(process.execPath, [validatorScript, '--input', projectionPath, '--output', validationPath]);
    const validation = JSON.parse(fs.readFileSync(validationPath, 'utf8'));
    summary.validation = {
      path: path.relative(repoRoot, validationPath),
      exitCode: validatorResult.code,
      valid: Boolean(validation.valid),
      issues: Array.isArray(validation.issues) ? validation.issues.length : 0,
    };
    if (validatorResult.code !== 0) {
      summary.status = 'validation_failed';
      return summary;
    }
    if (!summary.validation.valid) {
      summary.status = 'invalid';
    } else {
      summary.status = 'valid';
    }

    if (!skipReplay) {
      const tlcResult = await runProcess('pnpm', ['run', 'spec:kv-once:tlc']);
      summary.replay = {
        exitCode: tlcResult.code,
        status: tlcResult.code === 0 ? 'ran' : 'failed',
      };
      const tlaSummaryPath = path.join(repoRoot, 'hermetic-reports', 'formal', 'tla-summary.json');
      if (fs.existsSync(tlaSummaryPath)) {
        const replayTarget = path.join(targetDir, 'tla-summary.json');
        fs.copyFileSync(tlaSummaryPath, replayTarget);
        summary.replay.summaryPath = path.relative(repoRoot, replayTarget);
        try {
          const tlaSummary = JSON.parse(fs.readFileSync(replayTarget, 'utf8'));
          summary.replay.status = tlaSummary.status ?? summary.replay.status;
          summary.replay.engine = tlaSummary.engine;
        } catch (error) {
          summary.replay.summaryError = error.message;
        }
      }
    } else {
      summary.replay = { status: 'skipped' };
    }

<<<<<<< HEAD
    const traceIds = collectTraceIdsFromNdjson(ensured.ndjsonPath);
    if (traceIds.length > 0) {
      summary.traceIds = traceIds;
    }
    const tempoLinks = buildTempoLinks(traceIds);
    if (tempoLinks.length > 0) {
      summary.tempoLinks = tempoLinks;
=======
    const traceIdSet = new Set();
    try {
      const ndjsonContent = fs.readFileSync(ensured.ndjsonPath, 'utf8');
      for (const line of ndjsonContent.split(/\r?\n/)) {
        if (!line.trim()) continue;
        try {
          const event = JSON.parse(line);
          const value = event && typeof event.traceId === 'string' ? event.traceId.trim() : '';
          if (value) traceIdSet.add(value);
        } catch (parseError) {
          // ignore malformed line
        }
      }
    } catch (readError) {
      summary.traceReadError = readError.message;
    }

    if (traceIdSet.size > 0) {
      summary.trace = summary.trace ?? {};
      summary.trace.traceIds = Array.from(traceIdSet);
>>>>>>> 1cafcb2b
    }
  } catch (error) {
    summary.status = 'error';
    summary.error = error.message;
  }

  return summary;
}

function appendStepSummary(summary) {
  const lines = [
    `- events: ${summary.events ?? 'n/a'}`,
    `- schema errors: ${summary.schemaErrors ?? 'n/a'}`,
    `- invariant violations: ${summary.invariantViolations ?? 'n/a'}`,
  ];
  if (summary.trace) {
    lines.push('- trace:');
    lines.push(`  - status: ${summary.trace.status}`);
    if (summary.trace.validation) {
      lines.push(`  - validation: valid=${summary.trace.validation.valid} issues=${summary.trace.validation.issues}`);
    }
    if (summary.trace.replay) {
      lines.push(`  - replay: ${summary.trace.replay.status}`);
    }
<<<<<<< HEAD

    const traceIds = Array.isArray(summary.trace.traceIds)
      ? summary.trace.traceIds
      : Array.isArray(summary.traceIds)
        ? summary.traceIds
        : [];
    if (traceIds.length > 0) {
      lines.push(`  - trace ids: ${traceIds.join(', ')}`);
=======
    if (Array.isArray(summary.trace.traceIds) && summary.trace.traceIds.length > 0) {
      lines.push(`  - trace ids: ${summary.trace.traceIds.join(', ')}`);
>>>>>>> 1cafcb2b
    }

    const artifactsUrl = (() => {
      const server = process.env.GITHUB_SERVER_URL ?? 'https://github.com';
      const repo = process.env.GITHUB_REPOSITORY;
      const runId = process.env.GITHUB_RUN_ID;
      if (!repo || !runId) return null;
      return `${server}/${repo}/actions/runs/${runId}?check_suite_focus=true#artifacts`;
    })();

    const formatArtifact = (label, value) => {
      if (!value) return null;
<<<<<<< HEAD
      if (artifactsUrl) {
        return `    - ${label}: \`${value}\` ([Artifacts](${artifactsUrl}))`;
=======
      const display = `\`${value}\``;
      if (artifactsUrl) {
        return `    - ${label}: ${display} ([Artifacts](${artifactsUrl}))`;
>>>>>>> 1cafcb2b
      }
      return `    - ${label}: ${value}`;
    };

    const artifactLines = [];
<<<<<<< HEAD
    const ndjsonPath = summary.trace.ndjson ?? summary.ndjson;
=======
    const ndjsonPath = summary.trace.ndjson;
>>>>>>> 1cafcb2b
    if (ndjsonPath) artifactLines.push(formatArtifact('ndjson', ndjsonPath));
    if (summary.projection?.path) artifactLines.push(formatArtifact('projection', summary.projection.path));
    if (summary.projection?.stateSequence) artifactLines.push(formatArtifact('state sequence', summary.projection.stateSequence));
    if (summary.validation?.path) artifactLines.push(formatArtifact('validation', summary.validation.path));
    if (summary.replay?.summaryPath) artifactLines.push(formatArtifact('replay summary', summary.replay.summaryPath));
<<<<<<< HEAD
    const renderedArtifacts = artifactLines.filter(Boolean);
    if (renderedArtifacts.length > 0) {
      lines.push('  - artifacts:');
      lines.push(...renderedArtifacts);
    }

    const tempoLinks = Array.isArray(summary.tempoLinks) && summary.tempoLinks.length > 0
      ? summary.tempoLinks
      : buildTempoLinks(traceIds);
    if (tempoLinks.length > 0) {
      lines.push('  - tempo links:');
      tempoLinks.forEach((link) => {
        lines.push(`    - ${link}`);
      });
=======
    const filtered = artifactLines.filter(Boolean);
    if (filtered.length > 0) {
      lines.push('  - artifacts:');
      lines.push(...filtered);
>>>>>>> 1cafcb2b
    }
  }
  appendSection('Verify Conformance', lines);
}

async function main() {
  const args = parseArgs(process.argv);
  if (args.help) {
    printHelp();
    return;
  }

  const schemaPath = path.resolve(repoRoot, args.schema || path.join('observability', 'trace-schema.yaml'));
  const dataPath = path.resolve(repoRoot, args.in || path.join('samples', 'conformance', 'sample-traces.json'));
  const envelopePath = args.fromEnvelope ? path.resolve(repoRoot, args.fromEnvelope) : null;
  const outFile = path.resolve(repoRoot, args.out || path.join('hermetic-reports', 'conformance', 'summary.json'));

  if (envelopePath && !fs.existsSync(envelopePath)) {
    console.error(`Envelope not found: ${envelopePath}`);
    process.exit(1);
  }

  if (envelopePath && (args.trace || args.traceFormat || args.traceOutput || args.traceSkipReplay)) {
    console.warn('[verify:conformance] ignoring --trace options because --from-envelope was provided');
  }

  let summary;

  if (envelopePath) {
    const envelope = readJson(envelopePath);
    if (!envelope || typeof envelope !== 'object' || typeof envelope.summary !== 'object') {
      throw new Error(`Envelope ${envelopePath} does not contain summary field`);
    }
    summary = { ...envelope.summary };
    summary.envelopePath = path.relative(repoRoot, envelopePath);
    summary.timestamp = summary.timestamp ?? new Date().toISOString();
    if (!summary.input) {
      summary.input = '(from envelope)';
    }
  } else {
    const haveSchema = fs.existsSync(schemaPath);
    const haveData = fs.existsSync(dataPath);
    if (!haveSchema) {
      console.error(`Schema not found: ${schemaPath}`);
    }
    if (!haveData) {
      console.error(`Data not found: ${dataPath}`);
    }

    const disableList = (args.disable || '').split(',').map((s) => s.trim()).filter(Boolean);
    const disableSet = new Set(disableList);
    const onhandMin = Number.isFinite(Number(args.onhandMin)) ? Number(args.onhandMin) : 0;
    const missingNotes = [];
    if (!haveSchema) missingNotes.push('schema missing');
    if (!haveData) missingNotes.push('input data missing');

    if (haveSchema && haveData) {
      const schema = readYaml(schemaPath);
      const data = readJson(dataPath);
      const events = Array.isArray(data) ? data : [data];

    const ajv = new Ajv({ allErrors: true, strict: false });
    addFormats(ajv);
    const schemaConfig = {
      $id: 'TraceEvent',
      type: 'object',
      properties: schema.properties || {},
      required: schema.required || [],
      additionalProperties: true,
    };
    if (schema.definitions) {
      schemaConfig.definitions = schema.definitions;
    }
    if (schema.$defs) {
      schemaConfig.$defs = schema.$defs;
    }
    const validate = ajv.compile(schemaConfig);

    const schemaErrors = [];
    const invariantViolations = [];
    const byType = { onhand_min: 0, allocated_le_onhand: 0 };

    for (let i = 0; i < events.length; i += 1) {
      const ev = events[i];
      const ok = validate(ev);
      if (!ok) {
        for (const err of validate.errors || []) {
          schemaErrors.push({ index: i, path: err.instancePath, message: err.message });
        }
      }
      const st = ev && ev.state;
      if (st && typeof st === 'object') {
        const hasOnHand = typeof st.onHand === 'number';
        const hasAllocated = typeof st.allocated === 'number';
        if (!disableSet.has('onhand_min') && hasOnHand && st.onHand < onhandMin) {
          invariantViolations.push({ index: i, type: 'onhand_min', invariant: `onHand >= ${onhandMin}`, actual: st.onHand });
          byType.onhand_min += 1;
        }
        if (!disableSet.has('allocated_le_onhand') && hasOnHand && hasAllocated && st.allocated > st.onHand) {
          invariantViolations.push({ index: i, type: 'allocated_le_onhand', invariant: 'allocated <= onHand', actual: { allocated: st.allocated, onHand: st.onHand } });
          byType.allocated_le_onhand += 1;
        }
      }
    }

      const totalEvents = events.length || 0;
      const invCount = invariantViolations.length;
      const violationRate = totalEvents > 0 ? +(invCount / totalEvents).toFixed(3) : 0;
      const details = { schemaErrors, invariantViolations, options: { disable: disableList, onhandMin } };
      if (missingNotes.length) details.notes = missingNotes;
      summary = {
        input: path.relative(repoRoot, dataPath),
        events: totalEvents,
        schemaErrors: schemaErrors.length,
        invariantViolations: invCount,
        violationRate,
        timestamp: new Date().toISOString(),
        firstInvariantViolation: invariantViolations[0] || null,
        firstSchemaError: schemaErrors[0] || null,
        byType,
        details,
      };
    } else {
      const details = { schemaErrors: [], invariantViolations: [], options: { disable: disableList, onhandMin } };
      if (missingNotes.length) details.notes = missingNotes;
      summary = {
        input: haveData ? path.relative(repoRoot, dataPath) : '(missing)',
        events: 0,
        schemaErrors: 0,
        invariantViolations: 0,
        violationRate: 0,
        timestamp: new Date().toISOString(),
        firstInvariantViolation: null,
        firstSchemaError: null,
        byType: { onhand_min: 0, allocated_le_onhand: 0 },
        details,
      };
    }

    if (args.trace) {
      summary.trace = await runTracePipeline({
        tracePath: args.trace,
        format: args.traceFormat,
        outputDir: args.traceOutput,
        skipReplay: Boolean(args.traceSkipReplay),
      });
    }
  }

  writeJson(outFile, summary);
  console.log(`Conformance summary written: ${path.relative(repoRoot, outFile)}`);
  if (envelopePath) {
    console.log(`- envelope=${summary.envelopePath}`);
  } else {
    console.log(`- input=${summary.input} schema=${path.relative(repoRoot, schemaPath)}`);
    console.log(`- events=${summary.events} schemaErrors=${summary.schemaErrors} invariantViolations=${summary.invariantViolations}`);
  }
  if (summary.trace) {
    const outputInfo = summary.trace.outputDir ? ` (output=${summary.trace.outputDir})` : '';
    console.log(`- trace status=${summary.trace.status}${outputInfo}`);
  }

  appendStepSummary(summary);
}

main()
  .then(() => {
    process.exit(0);
  })
  .catch((error) => {
    console.error('[verify:conformance] unexpected error', error);
    process.exit(1);
  });<|MERGE_RESOLUTION|>--- conflicted
+++ resolved
@@ -259,36 +259,17 @@
       summary.replay = { status: 'skipped' };
     }
 
-<<<<<<< HEAD
     const traceIds = collectTraceIdsFromNdjson(ensured.ndjsonPath);
     if (traceIds.length > 0) {
+      summary.trace = summary.trace ?? {};
+      summary.trace.traceIds = traceIds;
       summary.traceIds = traceIds;
     }
     const tempoLinks = buildTempoLinks(traceIds);
     if (tempoLinks.length > 0) {
+      summary.trace = summary.trace ?? {};
+      summary.trace.tempoLinks = tempoLinks;
       summary.tempoLinks = tempoLinks;
-=======
-    const traceIdSet = new Set();
-    try {
-      const ndjsonContent = fs.readFileSync(ensured.ndjsonPath, 'utf8');
-      for (const line of ndjsonContent.split(/\r?\n/)) {
-        if (!line.trim()) continue;
-        try {
-          const event = JSON.parse(line);
-          const value = event && typeof event.traceId === 'string' ? event.traceId.trim() : '';
-          if (value) traceIdSet.add(value);
-        } catch (parseError) {
-          // ignore malformed line
-        }
-      }
-    } catch (readError) {
-      summary.traceReadError = readError.message;
-    }
-
-    if (traceIdSet.size > 0) {
-      summary.trace = summary.trace ?? {};
-      summary.trace.traceIds = Array.from(traceIdSet);
->>>>>>> 1cafcb2b
     }
   } catch (error) {
     summary.status = 'error';
@@ -313,19 +294,13 @@
     if (summary.trace.replay) {
       lines.push(`  - replay: ${summary.trace.replay.status}`);
     }
-<<<<<<< HEAD
-
-    const traceIds = Array.isArray(summary.trace.traceIds)
+    const traceIds = Array.isArray(summary.trace?.traceIds) && summary.trace.traceIds.length > 0
       ? summary.trace.traceIds
-      : Array.isArray(summary.traceIds)
+      : Array.isArray(summary.traceIds) && summary.traceIds.length > 0
         ? summary.traceIds
         : [];
     if (traceIds.length > 0) {
       lines.push(`  - trace ids: ${traceIds.join(', ')}`);
-=======
-    if (Array.isArray(summary.trace.traceIds) && summary.trace.traceIds.length > 0) {
-      lines.push(`  - trace ids: ${summary.trace.traceIds.join(', ')}`);
->>>>>>> 1cafcb2b
     }
 
     const artifactsUrl = (() => {
@@ -338,50 +313,40 @@
 
     const formatArtifact = (label, value) => {
       if (!value) return null;
-<<<<<<< HEAD
-      if (artifactsUrl) {
-        return `    - ${label}: \`${value}\` ([Artifacts](${artifactsUrl}))`;
-=======
       const display = `\`${value}\``;
       if (artifactsUrl) {
         return `    - ${label}: ${display} ([Artifacts](${artifactsUrl}))`;
->>>>>>> 1cafcb2b
       }
       return `    - ${label}: ${value}`;
     };
 
     const artifactLines = [];
-<<<<<<< HEAD
     const ndjsonPath = summary.trace.ndjson ?? summary.ndjson;
-=======
-    const ndjsonPath = summary.trace.ndjson;
->>>>>>> 1cafcb2b
     if (ndjsonPath) artifactLines.push(formatArtifact('ndjson', ndjsonPath));
     if (summary.projection?.path) artifactLines.push(formatArtifact('projection', summary.projection.path));
     if (summary.projection?.stateSequence) artifactLines.push(formatArtifact('state sequence', summary.projection.stateSequence));
     if (summary.validation?.path) artifactLines.push(formatArtifact('validation', summary.validation.path));
     if (summary.replay?.summaryPath) artifactLines.push(formatArtifact('replay summary', summary.replay.summaryPath));
-<<<<<<< HEAD
-    const renderedArtifacts = artifactLines.filter(Boolean);
-    if (renderedArtifacts.length > 0) {
+    const filtered = artifactLines.filter(Boolean);
+    if (filtered.length > 0) {
       lines.push('  - artifacts:');
-      lines.push(...renderedArtifacts);
-    }
-
-    const tempoLinks = Array.isArray(summary.tempoLinks) && summary.tempoLinks.length > 0
-      ? summary.tempoLinks
-      : buildTempoLinks(traceIds);
+      lines.push(...filtered);
+    }
+
+    const tempoLinks = (() => {
+      if (Array.isArray(summary.trace?.tempoLinks) && summary.trace.tempoLinks.length > 0) {
+        return summary.trace.tempoLinks;
+      }
+      if (Array.isArray(summary.tempoLinks) && summary.tempoLinks.length > 0) {
+        return summary.tempoLinks;
+      }
+      return buildTempoLinks(traceIds);
+    })();
     if (tempoLinks.length > 0) {
       lines.push('  - tempo links:');
       tempoLinks.forEach((link) => {
         lines.push(`    - ${link}`);
       });
-=======
-    const filtered = artifactLines.filter(Boolean);
-    if (filtered.length > 0) {
-      lines.push('  - artifacts:');
-      lines.push(...filtered);
->>>>>>> 1cafcb2b
     }
   }
   appendSection('Verify Conformance', lines);
