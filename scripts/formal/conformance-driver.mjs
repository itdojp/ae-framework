--- conflicted
+++ resolved
@@ -17,8 +17,6 @@
 const t0 = Date.now();
 const violated = Array.isArray(trace.violatedInvariants) ? trace.violatedInvariants : [];
 const ok = violated.length === 0;
-<<<<<<< HEAD
-=======
 // Compare runtime hooks with replay summary if both present (best-effort)
 let hooksInfo = null;
 try {
@@ -37,11 +35,6 @@
     };
   }
 } catch {}
-
-const t0 = Date.now();
-const violated = Array.isArray(trace.violatedInvariants) ? trace.violatedInvariants : [];
-const ok = violated.length === 0;
->>>>>>> 75bcce15
 const summary = {
   tool: 'conformance-driver',
   ran: true,
