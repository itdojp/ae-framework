--- conflicted
+++ resolved
@@ -194,16 +194,13 @@
   fs.writeFileSync(summaryPath, lines.join('\n'), 'utf8');
   console.log(`[codex] Wrote summary: ${summaryPath}`);
 
-<<<<<<< HEAD
-  const blocked = (uiResult?.response?.shouldBlockProgress || false) || (formalResult?.response?.shouldBlockProgress || false);
-  if (verifyCode !== 0 || uiCode !== 0 || blocked) {
-=======
+  // Exit behavior: tolerant mode overrides, otherwise respect blocked flags from phases
   if (process.env.CODEX_TOLERANT === '1') {
     // Tolerant mode: never fail quickstart
     process.exit(0);
   }
-  if (verifyCode !== 0 || uiCode !== 0) {
->>>>>>> 9f32657c
+  const blocked = (uiResult?.response?.shouldBlockProgress || false) || (formalResult?.response?.shouldBlockProgress || false);
+  if (verifyCode !== 0 || uiCode !== 0 || blocked) {
     process.exit(1);
   }
 }
