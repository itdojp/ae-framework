#!/usr/bin/env node
import fs from 'node:fs';
import path from 'node:path';
import crypto from 'node:crypto';
import { buildTempoLinks } from './tempo-link-utils.mjs';

const summaryPath = process.argv[2] ?? process.env.REPORT_ENVELOPE_SUMMARY ?? 'artifacts/verify-lite/verify-lite-run-summary.json';
const outputPath = process.argv[3] ?? process.env.REPORT_ENVELOPE_OUTPUT ?? 'artifacts/report-envelope.json';
const source = process.env.REPORT_ENVELOPE_SOURCE ?? 'verify-lite';
const noteEnv = process.env.REPORT_ENVELOPE_NOTES ?? '';

const ensureFile = (filePath) => {
  if (!fs.existsSync(filePath)) {
    console.error(`[report-envelope] summary not found: ${filePath}`);
    process.exit(1);
  }
};

ensureFile(summaryPath);

const readJson = (filePath) => {
  try {
    return JSON.parse(fs.readFileSync(filePath, 'utf8'));
  } catch (error) {
    console.error(`[report-envelope] failed to parse ${filePath}:`, error);
    process.exit(1);
  }
};

const summary = readJson(summaryPath);
const summaryBuffer = fs.readFileSync(summaryPath);

const computeChecksum = (buffer) => `sha256:${crypto.createHash('sha256').update(buffer).digest('hex')}`;

const artifacts = [];

const pushArtifact = (filePath, { type = 'application/json', description = null } = {}) => {
  const resolved = path.resolve(filePath);
  if (!fs.existsSync(resolved)) {
    console.warn(`[report-envelope] artifact not found, skipping: ${filePath}`);
    return;
  }
  const buffer = fs.readFileSync(resolved);
  artifacts.push({
    type,
    path: path.relative(process.cwd(), resolved),
    checksum: computeChecksum(buffer),
    ...(description ? { description } : {}),
  });
};

pushArtifact(summaryPath, { description: 'Raw summary artifact' });

const payloadMetadataPath = process.env.REPORT_ENVELOPE_PAYLOAD_METADATA;
if (payloadMetadataPath) {
  pushArtifact(payloadMetadataPath, { description: 'Payload metadata' });
}

const extraArtifactsEnv = process.env.REPORT_ENVELOPE_EXTRA_ARTIFACTS ?? '';
const extraArtifacts = extraArtifactsEnv
  .split(',')
  .map((value) => value.trim())
  .filter(Boolean);

for (const artifactPath of extraArtifacts) {
  pushArtifact(artifactPath, {});
}

const now = new Date().toISOString();
const workflow = process.env.GITHUB_WORKFLOW ?? process.env.GITHUB_JOB ?? 'local-run';
const branch = process.env.GITHUB_REF ?? 'local';
const runId = process.env.GITHUB_RUN_ID ?? `local-${Date.now()}`;
const commit = process.env.GITHUB_SHA ?? '0000000';

const traceIdTemplate = process.env.REPORT_ENVELOPE_TEMPO_LINK_TEMPLATE;
const derivedTraceIds = Array.isArray(summary?.trace?.traceIds)
  ? summary.trace.traceIds.map((value) => (typeof value === 'string' ? value.trim() : '')).filter(Boolean)
  : [];

const traceIdSet = new Set(derivedTraceIds);
const traceIdsEnv = process.env.REPORT_ENVELOPE_TRACE_IDS ?? '';
for (const raw of traceIdsEnv.split(',')) {
  const value = raw.trim();
  if (value) traceIdSet.add(value);
}
const traceIds = Array.from(traceIdSet);
<<<<<<< HEAD

=======
>>>>>>> b9b95654
const tempoLinks = Array.from(new Set([
  ...(Array.isArray(summary?.tempoLinks) ? summary.tempoLinks : []),
  ...buildTempoLinks(traceIds, traceIdTemplate),
]));

const notes = noteEnv
  .split(/\r?\n/)
  .map((value) => value.trim())
  .filter(Boolean);

if (tempoLinks.length > 0) {
  for (const link of tempoLinks) {
    notes.push(`Tempo: ${link}`);
  }
}

const envelope = {
  schemaVersion: '1.0.0',
  source,
  generatedAt: now,
  correlation: {
    runId,
    workflow,
    commit,
    branch,
    ...(traceIds.length > 0 ? { traceIds } : {}),
  },
  summary,
  artifacts,
  ...(tempoLinks.length > 0 ? { tempoLinks } : {}),
  ...(notes.length > 0 ? { notes } : {}),
};

const destDir = path.dirname(outputPath);
if (!fs.existsSync(destDir)) {
  fs.mkdirSync(destDir, { recursive: true });
}

fs.writeFileSync(outputPath, JSON.stringify(envelope, null, 2));
console.log(`[report-envelope] wrote envelope to ${outputPath}`);<|MERGE_RESOLUTION|>--- conflicted
+++ resolved
@@ -84,10 +84,6 @@
   if (value) traceIdSet.add(value);
 }
 const traceIds = Array.from(traceIdSet);
-<<<<<<< HEAD
-
-=======
->>>>>>> b9b95654
 const tempoLinks = Array.from(new Set([
   ...(Array.isArray(summary?.tempoLinks) ? summary.tempoLinks : []),
   ...buildTempoLinks(traceIds, traceIdTemplate),
