--- conflicted
+++ resolved
@@ -51,11 +51,7 @@
   { key: 'ndjson', label: 'NDJSON sample', dir: path.join(traceDir, 'ndjson') },
 ];
 
-<<<<<<< HEAD
-function parseCases() {
-=======
 const parseCases = () => {
->>>>>>> 1cafcb2b
   if (!options.cases) return defaultCases;
   const entries = [];
   for (const chunk of options.cases.split(',')) {
@@ -67,52 +63,22 @@
     entries.push({ key, label: label ?? key, dir });
   }
   return entries.length > 0 ? entries : defaultCases;
-<<<<<<< HEAD
-}
-
-function readJsonSafe(filePath) {
-=======
 };
 
 const cases = parseCases();
 
 const readJsonSafe = (filePath) => {
->>>>>>> 1cafcb2b
   try {
     return JSON.parse(fs.readFileSync(filePath, 'utf8'));
   } catch (error) {
     return null;
   }
-}
-
-<<<<<<< HEAD
-const cases = parseCases();
-const metadata = readJsonSafe(path.join(traceDir, 'kvonce-payload-metadata.json')) ?? {};
-const casesSummary = [];
-const aggregateTraceIds = new Set();
-const aggregateTempoLinks = new Set();
-=======
-const collectTraceIds = (ndjsonPath) => {
-  if (!fs.existsSync(ndjsonPath)) return [];
-  const ids = new Set();
-  const content = fs.readFileSync(ndjsonPath, 'utf8');
-  for (const line of content.split(/\r?\n/)) {
-    if (!line.trim()) continue;
-    try {
-      const event = JSON.parse(line);
-      const value = event && typeof event.traceId === 'string' ? event.traceId.trim() : '';
-      if (value) ids.add(value);
-    } catch (error) {
-      // ignore malformed line
-    }
-  }
-  return Array.from(ids);
 };
 
 const metadata = readJsonSafe(path.join(traceDir, 'kvonce-payload-metadata.json')) ?? {};
 const casesSummary = [];
 const aggregateTraceIds = new Set();
->>>>>>> 1cafcb2b
+const aggregateTempoLinks = new Set();
 
 for (const item of cases) {
   if (!item?.dir) continue;
@@ -125,18 +91,13 @@
   const projection = readJsonSafe(projectionPath);
 
   if (!validation) {
-    const entry = {
+    casesSummary.push({
       format: item.key,
       label: item.label ?? item.key,
       status: 'missing',
       issues: [],
       note: 'validation file missing',
-<<<<<<< HEAD
     });
-=======
-    };
-    casesSummary.push(entry);
->>>>>>> 1cafcb2b
     continue;
   }
 
@@ -147,15 +108,10 @@
     message: issue.message ?? '',
   }));
   const projectionStats = projection?.stats ?? undefined;
-<<<<<<< HEAD
   const traceIds = collectTraceIdsFromNdjson(ndjsonPath);
   traceIds.forEach((value) => aggregateTraceIds.add(value));
   const tempoLinks = buildTempoLinks(traceIds);
   tempoLinks.forEach((value) => aggregateTempoLinks.add(value));
-=======
-  const traceIds = collectTraceIds(ndjsonPath);
-  traceIds.forEach((value) => aggregateTraceIds.add(value));
->>>>>>> 1cafcb2b
 
   const entry = {
     format: item.key,
@@ -166,13 +122,6 @@
     projectionStats,
   };
 
-<<<<<<< HEAD
-  if (fs.existsSync(reportPath)) entry.validationPath = path.relative(process.cwd(), reportPath);
-  if (fs.existsSync(projectionPath)) entry.projectionPath = path.relative(process.cwd(), projectionPath);
-  if (fs.existsSync(stateSequencePath)) entry.stateSequencePath = path.relative(process.cwd(), stateSequencePath);
-  if (traceIds.length > 0) entry.traceIds = traceIds;
-  if (tempoLinks.length > 0) entry.tempoLinks = tempoLinks;
-=======
   if (fs.existsSync(reportPath)) {
     entry.validationPath = path.relative(process.cwd(), reportPath);
   }
@@ -185,7 +134,9 @@
   if (traceIds.length > 0) {
     entry.traceIds = traceIds;
   }
->>>>>>> 1cafcb2b
+  if (tempoLinks.length > 0) {
+    entry.tempoLinks = tempoLinks;
+  }
 
   casesSummary.push(entry);
 }
@@ -193,27 +144,19 @@
 const summaryPath = options.summary
   ? path.resolve(options.summary)
   : path.join(traceDir, 'kvonce-conformance-summary.json');
-<<<<<<< HEAD
-
-const conformanceSummary = fs.existsSync(summaryPath) ? readJsonSafe(summaryPath) : null;
-if (Array.isArray(conformanceSummary?.trace?.traceIds)) {
-  for (const value of conformanceSummary.trace.traceIds) {
-    if (typeof value === 'string' && value.trim()) aggregateTraceIds.add(value.trim());
-  }
-}
-if (Array.isArray(conformanceSummary?.tempoLinks)) {
-  for (const value of conformanceSummary.tempoLinks) {
-    if (typeof value === 'string' && value.trim()) aggregateTempoLinks.add(value.trim());
-  }
-}
-=======
->>>>>>> 1cafcb2b
 
 const conformanceSummary = fs.existsSync(summaryPath) ? readJsonSafe(summaryPath) : null;
 if (Array.isArray(conformanceSummary?.trace?.traceIds)) {
   for (const value of conformanceSummary.trace.traceIds) {
     if (typeof value === 'string' && value.trim()) {
       aggregateTraceIds.add(value.trim());
+    }
+  }
+}
+if (Array.isArray(conformanceSummary?.tempoLinks)) {
+  for (const value of conformanceSummary.tempoLinks) {
+    if (typeof value === 'string' && value.trim()) {
+      aggregateTempoLinks.add(value.trim());
     }
   }
 }
@@ -232,20 +175,13 @@
 };
 
 if (conformanceSummary) {
-<<<<<<< HEAD
-  summary.conformance = conformanceSummary;
-}
-if (aggregateTraceIds.size > 0) {
-  summary.traceIds = Array.from(aggregateTraceIds);
-}
-if (aggregateTempoLinks.size > 0) {
-  summary.tempoLinks = Array.from(aggregateTempoLinks);
-=======
   output.conformance = conformanceSummary;
 }
 if (aggregateTraceIds.size > 0) {
   output.traceIds = Array.from(aggregateTraceIds);
->>>>>>> 1cafcb2b
+}
+if (aggregateTempoLinks.size > 0) {
+  output.tempoLinks = Array.from(aggregateTempoLinks);
 }
 
 const destDir = path.dirname(outputPath);
