--- conflicted
+++ resolved
@@ -73,14 +73,8 @@
   } catch (error) {
     return null;
   }
-<<<<<<< HEAD
-}
-
-const cases = parseCases();
-=======
 };
 
->>>>>>> b9b95654
 const metadata = readJsonSafe(path.join(traceDir, 'kvonce-payload-metadata.json')) ?? {};
 const casesSummary = [];
 const aggregateTraceIds = new Set();
