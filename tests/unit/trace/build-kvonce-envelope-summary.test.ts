--- conflicted
+++ resolved
@@ -60,7 +60,6 @@
       const conformanceSummary = {
         trace: {
           status: 'valid',
-<<<<<<< HEAD
           projection: {
             path: projectionPath,
             events: 4,
@@ -70,8 +69,6 @@
             issues: 0,
             valid: true,
           },
-=======
->>>>>>> 1cafcb2b
           traceIds: ['trace-xyz'],
         },
         tempoLinks: ['https://tempo.example.com/explore?traceId=trace-xyz'],
@@ -90,21 +87,16 @@
       ]);
 
       const summary = JSON.parse(await readFile(outputPath, 'utf8'));
-<<<<<<< HEAD
       expect(summary.conformance?.trace?.status).toBe('valid');
       const currentCase = summary.cases.find((entry: { format: string }) => entry.format === 'current');
       expect(currentCase).toBeDefined();
-      expect(currentCase.valid).toBe(true);
-      expect(currentCase.projectionPath).toMatch(/kvonce-projection\.json$/);
-      expect(currentCase.validationPath).toMatch(/kvonce-validation\.json$/);
-      expect(summary.traceIds).toContain('trace-xyz');
+      expect(currentCase?.valid).toBe(true);
+      expect(currentCase?.projectionPath).toMatch(/kvonce-projection\.json$/);
+      expect(currentCase?.validationPath).toMatch(/kvonce-validation\.json$/);
+      expect(currentCase?.traceIds).toEqual(['trace-xyz']);
+      expect(summary.traceIds).toEqual(['trace-xyz']);
       expect(summary.tempoLinks).toContain('https://tempo.example.com/explore?traceId=trace-xyz');
-=======
-      expect(summary.traceIds).toEqual(['trace-xyz']);
-      const currentCase = summary.cases.find((entry) => entry.format === 'current');
-      expect(currentCase?.traceIds).toEqual(['trace-xyz']);
-      expect(summary.conformance.trace.traceIds).toEqual(['trace-xyz']);
->>>>>>> 1cafcb2b
+      expect(summary.conformance?.trace?.traceIds).toEqual(['trace-xyz']);
     });
   });
 });