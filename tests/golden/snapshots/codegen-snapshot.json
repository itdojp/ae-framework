{
<<<<<<< HEAD
  "timestamp": "2025-09-16T09:56:36.456Z",
=======
  "timestamp": "2025-09-16T09:48:39.191Z",
>>>>>>> 18d56029
  "version": "1.0.0",
  "files": {
    "examples/inventory/apps/web/components/ProductForm.tsx": {
      "hash": "4720d382c030b35ed499bac97b9932c976e49141e9552555fc78b6904d9b9218",
      "lineCount": 282,
      "ariaAttributeCount": 0,
      "typeScriptErrors": 1,
      "eslintErrors": 0
    },
    "examples/inventory/apps/web/components/ProductCard.tsx": {
      "hash": "136fea1db3c2a05bdb379ab6faa01d4c12141f747ddb968fc751ebb1992df471",
      "lineCount": 117,
      "ariaAttributeCount": 0,
      "typeScriptErrors": 1,
      "eslintErrors": 0
    },
    "examples/inventory/apps/web/components/OrderForm.tsx": {
      "hash": "a0fd71991f5fe234a221f369368640b1453dab07e659fbc18571c3e61ff5327e",
      "lineCount": 335,
      "ariaAttributeCount": 0,
      "typeScriptErrors": 1,
      "eslintErrors": 0
    },
    "examples/inventory/apps/web/components/OrderCard.tsx": {
      "hash": "839a17c19f153297a8922a261205d31d92ce60831772fb8a87c0dc0698710b1b",
      "lineCount": 113,
      "ariaAttributeCount": 0,
      "typeScriptErrors": 1,
      "eslintErrors": 0
    },
    "examples/inventory/apps/web/components/CustomerForm.tsx": {
      "hash": "43831310f57e1b2654d0cba64be2c4bf343ddd29f36c11168b8e185752a68df3",
      "lineCount": 146,
      "ariaAttributeCount": 0,
      "typeScriptErrors": 0,
      "eslintErrors": 0
    },
    "examples/inventory/apps/web/components/CustomerCard.tsx": {
      "hash": "344a51f883c196bbba11132723aa102e32d037c92e2ed00a88b0f5b5ba24ca73",
      "lineCount": 84,
      "ariaAttributeCount": 0,
      "typeScriptErrors": 0,
      "eslintErrors": 0
    },
    "examples/inventory/apps/web/__e2e__/product.spec.ts": {
      "hash": "b6e626e7f11f29b2af2a6449f393d60b4eed116bb6971d13b50836cde3ba18d0",
      "lineCount": 179,
      "ariaAttributeCount": 0,
      "typeScriptErrors": 0,
      "eslintErrors": 0
    },
    "examples/inventory/apps/web/__e2e__/order.spec.ts": {
      "hash": "0a452a35a8534980116b521aec7e3f8cc862bfa918b20764c8831dfb45438541",
      "lineCount": 190,
      "ariaAttributeCount": 0,
      "typeScriptErrors": 0,
      "eslintErrors": 0
    },
    "examples/inventory/apps/web/__e2e__/customer.spec.ts": {
      "hash": "3d95dd062b8d41c0d3e0551bd0aa26696df90caaefbbdb9d23632e8fb0aa2de1",
      "lineCount": 144,
      "ariaAttributeCount": 0,
      "typeScriptErrors": 0,
      "eslintErrors": 0
    },
    "examples/inventory/apps/storybook/stories/Product.stories.tsx": {
      "hash": "735ff94f3c982f33cfe55548ca66c36523fadd7779215d01a1854ae867bf01bb",
      "lineCount": 128,
      "ariaAttributeCount": 0,
      "typeScriptErrors": 0,
      "eslintErrors": 1
    },
    "examples/inventory/apps/storybook/stories/Order.stories.tsx": {
      "hash": "34551b8238bfadd2f8485a910df09b1f40005dda26a8ebe14872f6abcf67435f",
      "lineCount": 128,
      "ariaAttributeCount": 0,
      "typeScriptErrors": 0,
      "eslintErrors": 1
    },
    "examples/inventory/apps/storybook/stories/Customer.stories.tsx": {
      "hash": "2be06722bbddc4e9bb547e440ed0e8fb60c464d22d00f4213d3dd06a12ae6c27",
      "lineCount": 119,
      "ariaAttributeCount": 0,
      "typeScriptErrors": 0,
      "eslintErrors": 1
    },
    "examples/inventory/apps/web/app/product/page.tsx": {
      "hash": "88f162217809d3dfbde552bbb473faa01f339c9cd18c873f866e024d5d5b2cac",
      "lineCount": 116,
      "ariaAttributeCount": 0,
      "typeScriptErrors": 1,
      "eslintErrors": 0
    },
    "examples/inventory/apps/web/app/order/page.tsx": {
      "hash": "9b1dc2fa35a32648d7c4ec5186df715a8c6d37b7ebe17aed14fe2fda193bb9bf",
      "lineCount": 118,
      "ariaAttributeCount": 0,
      "typeScriptErrors": 1,
      "eslintErrors": 0
    },
    "examples/inventory/apps/web/app/customer/page.tsx": {
      "hash": "9889197ef585928b8a3d03a201f2df7d1dec53af82d475b495e1b48354b0011c",
      "lineCount": 108,
      "ariaAttributeCount": 0,
      "typeScriptErrors": 0,
      "eslintErrors": 0
    },
    "examples/inventory/apps/web/app/product/new/page.tsx": {
      "hash": "86044ab532a63d3f16c7c3dcd5fb7dd5e10208d87b35d53222b14cd386b6ca5b",
      "lineCount": 82,
      "ariaAttributeCount": 0,
      "typeScriptErrors": 1,
      "eslintErrors": 0
    },
    "examples/inventory/apps/web/app/product/[id]/page.tsx": {
      "hash": "03f435e63155ae6eafae747ca99c7731b03aba235163957b1fb8723e670e998c",
      "lineCount": 293,
      "ariaAttributeCount": 0,
      "typeScriptErrors": 1,
      "eslintErrors": 0
    },
    "examples/inventory/apps/web/app/order/new/page.tsx": {
      "hash": "b62a69782240c7feb695b07f38478fdf9585bb68b7f6375ec4e6a02fc0b9263e",
      "lineCount": 85,
      "ariaAttributeCount": 0,
      "typeScriptErrors": 1,
      "eslintErrors": 0
    },
    "examples/inventory/apps/web/app/order/[id]/page.tsx": {
      "hash": "71817e4dc364361729084d7e5c41db2fa60752e0cf7c46779e42840160ff0a6c",
      "lineCount": 305,
      "ariaAttributeCount": 0,
      "typeScriptErrors": 1,
      "eslintErrors": 0
    },
    "examples/inventory/apps/web/app/customer/new/page.tsx": {
      "hash": "ddaf62479aa61e9eaa97d021c29c05d438bf740c1964a91f75eada1da6ed6263",
      "lineCount": 75,
      "ariaAttributeCount": 0,
      "typeScriptErrors": 0,
      "eslintErrors": 0
    },
    "examples/inventory/apps/web/app/customer/[id]/page.tsx": {
      "hash": "2a001e47fd626011516478ac7f1f6930ee748e6e68a37c02a3c3c68c98e4c5e4",
      "lineCount": 214,
      "ariaAttributeCount": 0,
      "typeScriptErrors": 0,
      "eslintErrors": 0
    },
    "examples/inventory/src/ui/components/generated/apps/web/components/ProductForm.tsx": {
      "hash": "67f5d1a152149149a546d21a34d20682bb0c530865493ef15b2b7b35bbfe36a3",
      "lineCount": 282,
      "ariaAttributeCount": 0,
      "typeScriptErrors": 1,
      "eslintErrors": 0
    },
    "examples/inventory/src/ui/components/generated/apps/web/components/ProductCard.tsx": {
      "hash": "ea9c9e68871f67a5ba9c6a37712ab6870efbb3a8e068848157623d2fc1099396",
      "lineCount": 117,
      "ariaAttributeCount": 0,
      "typeScriptErrors": 1,
      "eslintErrors": 0
    },
    "examples/inventory/src/ui/components/generated/apps/web/components/OrderForm.tsx": {
      "hash": "5bc6aba12017980e2a5b5b3db00a02bdb16b4001df59837f928d2642e51eeff6",
      "lineCount": 335,
      "ariaAttributeCount": 0,
      "typeScriptErrors": 1,
      "eslintErrors": 0
    },
    "examples/inventory/src/ui/components/generated/apps/web/components/OrderCard.tsx": {
      "hash": "28cd97d4090fa290a71873b45fe7e2e0ff2ed5fce486de4b2f8bde1fd6085bd8",
      "lineCount": 113,
      "ariaAttributeCount": 0,
      "typeScriptErrors": 1,
      "eslintErrors": 0
    },
    "examples/inventory/src/ui/components/generated/apps/web/components/CustomerForm.tsx": {
      "hash": "339ab62360ec9b83f85be51ea22d35863891e5a3a7d0bb4acb96ee2b06c32ebe",
      "lineCount": 146,
      "ariaAttributeCount": 0,
      "typeScriptErrors": 0,
      "eslintErrors": 0
    },
    "examples/inventory/src/ui/components/generated/apps/web/components/CustomerCard.tsx": {
      "hash": "228ce3b8bbef7fb516ad8551374b9e35d1b3a25f7b037a47edec4010c454f093",
      "lineCount": 84,
      "ariaAttributeCount": 0,
      "typeScriptErrors": 0,
      "eslintErrors": 0
    },
    "examples/inventory/src/ui/components/generated/apps/web/__e2e__/product.spec.ts": {
      "hash": "03528718fb9cea68c8669585533f72729fd9aec7d0d382d713a57a1d1bc15d81",
      "lineCount": 179,
      "ariaAttributeCount": 0,
      "typeScriptErrors": 0,
      "eslintErrors": 0
    },
    "examples/inventory/src/ui/components/generated/apps/web/__e2e__/order.spec.ts": {
      "hash": "f08cdbfe89ae861bf91788d0bf44f1b10b420172439a362967e2bdde311d2e54",
      "lineCount": 190,
      "ariaAttributeCount": 0,
      "typeScriptErrors": 0,
      "eslintErrors": 0
    },
    "examples/inventory/src/ui/components/generated/apps/web/__e2e__/customer.spec.ts": {
      "hash": "a21ca6c03835dbe703ec1c4988f78479e1acaaae309069fa4e373e77f914cfbf",
      "lineCount": 144,
      "ariaAttributeCount": 0,
      "typeScriptErrors": 0,
      "eslintErrors": 0
    },
    "examples/inventory/src/ui/components/generated/apps/storybook/stories/Product.stories.tsx": {
      "hash": "a5d5116cf16730b0654315084d46f86a493dd2b0cd729d6787bf3c1fefea7abc",
      "lineCount": 128,
      "ariaAttributeCount": 0,
      "typeScriptErrors": 0,
      "eslintErrors": 1
    },
    "examples/inventory/src/ui/components/generated/apps/storybook/stories/Order.stories.tsx": {
      "hash": "de3391123690b802615ca0ca4d0deb86d64dcb52edd50f007f83e3ecae3d5d2d",
      "lineCount": 128,
      "ariaAttributeCount": 0,
      "typeScriptErrors": 0,
      "eslintErrors": 1
    },
    "examples/inventory/src/ui/components/generated/apps/storybook/stories/Customer.stories.tsx": {
      "hash": "3150436ba794619909924cee3121db0a2acb8d3f82381898dc5d78b25c75fabe",
      "lineCount": 119,
      "ariaAttributeCount": 0,
      "typeScriptErrors": 0,
      "eslintErrors": 1
    },
    "examples/inventory/src/ui/components/generated/apps/web/app/product/page.tsx": {
      "hash": "570f9a23015e98085e65242be1d1f856f0ded10a633d5d3a7180996a956607be",
      "lineCount": 116,
      "ariaAttributeCount": 0,
      "typeScriptErrors": 1,
      "eslintErrors": 0
    },
    "examples/inventory/src/ui/components/generated/apps/web/app/order/page.tsx": {
      "hash": "ee96a7eca90231078b552c6b12f83532fd659c9fb262382d5bb33f9ba3c2c00b",
      "lineCount": 118,
      "ariaAttributeCount": 0,
      "typeScriptErrors": 1,
      "eslintErrors": 0
    },
    "examples/inventory/src/ui/components/generated/apps/web/app/customer/page.tsx": {
      "hash": "baf13b3534c1fb431239bfc24f27d04b8a328632219248be7edf26eda9286993",
      "lineCount": 108,
      "ariaAttributeCount": 0,
      "typeScriptErrors": 0,
      "eslintErrors": 0
    },
    "examples/inventory/src/ui/components/generated/apps/web/app/product/new/page.tsx": {
      "hash": "42abe506569d1322dbf03be5451f58a622fb1df27fbca9b4dabef5ba97bd973d",
      "lineCount": 82,
      "ariaAttributeCount": 0,
      "typeScriptErrors": 1,
      "eslintErrors": 0
    },
    "examples/inventory/src/ui/components/generated/apps/web/app/product/[id]/page.tsx": {
      "hash": "0d5a036c54b86701b607d3995d5e130944a31cc3c7a9872d612b556e5ff2212e",
      "lineCount": 293,
      "ariaAttributeCount": 0,
      "typeScriptErrors": 1,
      "eslintErrors": 0
    },
    "examples/inventory/src/ui/components/generated/apps/web/app/order/new/page.tsx": {
      "hash": "7d0859849dcd53bd6bdfda207356aaf09fda1e2857cee030cf7e8bd6dc5edbe8",
      "lineCount": 85,
      "ariaAttributeCount": 0,
      "typeScriptErrors": 1,
      "eslintErrors": 0
    },
    "examples/inventory/src/ui/components/generated/apps/web/app/order/[id]/page.tsx": {
      "hash": "2bdfd1c9d8c5afeef0ece789c25c0ba6f7e570660d2ae6ce293a221c48078925",
      "lineCount": 305,
      "ariaAttributeCount": 0,
      "typeScriptErrors": 1,
      "eslintErrors": 0
    },
    "examples/inventory/src/ui/components/generated/apps/web/app/customer/new/page.tsx": {
      "hash": "1d9c39b29cd6ce4ee42411b83da6d6616d693ff742fccfe5c5988e4a3e64f056",
      "lineCount": 75,
      "ariaAttributeCount": 0,
      "typeScriptErrors": 0,
      "eslintErrors": 0
    },
    "examples/inventory/src/ui/components/generated/apps/web/app/customer/[id]/page.tsx": {
      "hash": "fee725cc12415a1e65da6661cf3bfcccd0927e80923c9fbd732ffc2160caf5ee",
      "lineCount": 214,
      "ariaAttributeCount": 0,
      "typeScriptErrors": 0,
      "eslintErrors": 0
    }
  },
  "summary": {
    "totalFiles": 42,
    "totalLines": 6722,
    "totalAriaAttributes": 0,
    "totalTypeScriptErrors": 20,
    "totalEslintErrors": 6
  }
}<|MERGE_RESOLUTION|>--- conflicted
+++ resolved
@@ -1,9 +1,5 @@
 {
-<<<<<<< HEAD
-  "timestamp": "2025-09-16T09:56:36.456Z",
-=======
   "timestamp": "2025-09-16T09:48:39.191Z",
->>>>>>> 18d56029
   "version": "1.0.0",
   "files": {
     "examples/inventory/apps/web/components/ProductForm.tsx": {
