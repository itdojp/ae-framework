import { describe, it, expect } from 'vitest';
import fc from 'fast-check';
import { makeEmail } from '../../src/lib/email';

describe('PBT: Email normalization is idempotent and case/space-insensitive', () => {
  it('makeEmail trims and lowercases; repeated make produces same value', async () => {
    const whitespace = fc.stringOf(fc.constantFrom(' ', '\t'), { maxLength: 2 });
    const casing = fc.constantFrom<'upper' | 'lower' | 'alternating'>('upper', 'lower', 'alternating');
    await fc.assert(
      fc.asyncProperty(
        fc.record({
          email: fc.emailAddress().filter(addr => {
            const [local, rest] = addr.split('@');
            if (!local || !rest) {
              return false;
            }
            const lastDot = rest.lastIndexOf('.');
            if (lastDot <= 0 || lastDot === rest.length - 1) {
              return false;
            }
            const domain = rest.slice(0, lastDot);
            const tld = rest.slice(lastDot + 1);
            return /^[A-Za-z0-9](?:[A-Za-z0-9._+-]{0,31})$/.test(local)
<<<<<<< HEAD
              && /^[A-Za-z0-9](?:[A-Za-z0-9-]{0,30})[A-Za-z0-9]$/.test(domain)
=======
              && /^[A-Za-z0-9](?:[A-Za-z0-9-]{0,61}[A-Za-z0-9])?$/.test(domain)
>>>>>>> 90d74120
              && /^[A-Za-z]{2,7}$/.test(tld);
          }),
          leading: whitespace,
          trailing: whitespace,
          casing
        }),
        async ({ email, leading, trailing, casing }) => {
          let mixedCase = email;
          if (casing === 'upper') {
            mixedCase = email.toUpperCase();
          } else if (casing === 'lower') {
            mixedCase = email.toLowerCase();
          } else {
            mixedCase = email
              .split('')
              .map((char, idx) => (idx % 2 === 0 ? char.toUpperCase() : char.toLowerCase()))
              .join('');
          }
          const raw = `${leading}${mixedCase}${trailing}`;
          const e1 = makeEmail(raw) as unknown as string;
          const e2 = makeEmail(e1) as unknown as string;
          expect(e1).toBe(e2);
          expect(e1).toBe(e1.trim().toLowerCase());
        }
      ),
      { numRuns: 25 }
    );
  });
});<|MERGE_RESOLUTION|>--- conflicted
+++ resolved
@@ -21,11 +21,7 @@
             const domain = rest.slice(0, lastDot);
             const tld = rest.slice(lastDot + 1);
             return /^[A-Za-z0-9](?:[A-Za-z0-9._+-]{0,31})$/.test(local)
-<<<<<<< HEAD
-              && /^[A-Za-z0-9](?:[A-Za-z0-9-]{0,30})[A-Za-z0-9]$/.test(domain)
-=======
               && /^[A-Za-z0-9](?:[A-Za-z0-9-]{0,61}[A-Za-z0-9])?$/.test(domain)
->>>>>>> 90d74120
               && /^[A-Za-z]{2,7}$/.test(tld);
           }),
           leading: whitespace,
