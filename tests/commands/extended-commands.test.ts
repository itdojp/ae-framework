--- conflicted
+++ resolved
@@ -186,15 +186,12 @@
         cmd.name.startsWith('/ae:')
       );
       
-<<<<<<< HEAD
-      expect(extendedCommands.length).toBe(6);
-=======
-      expect(extendedCommands.length).toBe(5);
->>>>>>> 5e001db0
+      expect(extendedCommands.length).toBe(7);
       expect(extendedCommands.map(c => c.name)).toContain('/ae:analyze');
       expect(extendedCommands.map(c => c.name)).toContain('/ae:troubleshoot');
       expect(extendedCommands.map(c => c.name)).toContain('/ae:improve');
       expect(extendedCommands.map(c => c.name)).toContain('/ae:document');
+      expect(extendedCommands.map(c => c.name)).toContain('/ae:persona');
       expect(extendedCommands.map(c => c.name)).toContain('/ae:installer');
       expect(extendedCommands.map(c => c.name)).toContain('/ae:mcp');
     });
