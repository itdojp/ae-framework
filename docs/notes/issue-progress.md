# Issue Progress Snapshot (2025-10-08)

| Issue | Theme | Status | Latest Notes |
|-------|-------|--------|--------------|
| #997 | Week1: フルパイプライン復元の詳細化 | ⏳ 継続 | Podman/Compose 手順と `make test-docker-all` は安定。mutation survivor の整理と Verify Lite ⇔ フルパイプライン連携の再整備が残課題。Spec ビルド sparse checkout やローカルアクション不足による失敗は解消済み。|
| #999 | Week2: 継続運用計画の具体化 | ⏳ 継続 | Verify Lite / mutation-quick GitHub Check は main へ復帰済み。TokenOptimizer quick は 64.78% → 100%（PR #1091）、EnhancedStateManager quick は 64.78%（survived 243）。Step Summary/Artifact 再出力とラベル運用の本格化が残タスク。|
| #1001 | Week2 Tracker | ✅ 進捗記録中 | API server mutation スコア 100% を維持しつつ、TokenOptimizer/CircuitBreaker PBT 安定化 (#1091) を完了。EnhancedStateManager survivor (`versionIndex` / `stateImported` / `findKeyByVersion`) 対策と tinypool 障害調査が継続タスク。2025-10-09: versionIndex 連番確認と findKeyByVersion の正パス検証を unit test で補強。|
| #1002 | Week3 準備 (予定) | 💤 未着手 | Week2 の残課題（EnhancedStateManager survivor、Verify Lite lint backlog）を整理した後に着手予定。Trace ダッシュボード案と Docker ジョブ計画書のドラフト化が必要。|
| #1003 | Week3 Tracker | 💤 未着手 | Week3 着手条件（Docker runtime, tinypool 安定化, mutation 整理）が揃っていないため、Issue コメントと手順書は更新保留。|
|
> メモ内容は GitHub Issues (#997, #999, #1001, #1002, #1003) にもコメントとして反映済み（2025-10-08 更新）。

### Latest PR / Follow-ups
- Podman/WSL ランタイム最適化: PR [#1014](https://github.com/itdojp/ae-framework/pull/1014)
- Spec generate/model gating: PR [#1023](https://github.com/itdojp/ae-framework/pull/1023) — `.github/workflows/spec-generate-model.yml` introduces drift fail-fast + KvOnce property run
- Spec trace conformance gating: PR [#1024](https://github.com/itdojp/ae-framework/pull/1024) — merged。KvOnce trace validation job + NDJSON schema docsが main に反映済み。
- OTLP trace conversion: PR [#1025](https://github.com/itdojp/ae-framework/pull/1025) — merged。OTLP→NDJSON converter + workflow integration が landing。
- Grafana Tempo dashboard note: PR [#1052](https://github.com/itdojp/ae-framework/pull/1052) — TraceQL クエリ/属性確認手順を追記。
- GC logging coverage: PR [#1054](https://github.com/itdojp/ae-framework/pull/1054) — EnhancedStateManager の TTL 失効ログをテスト化。
- Import edge-case coverage: PR [#1055](https://github.com/itdojp/ae-framework/pull/1055) — compressed Buffer／checksum フォールバックのテスト追加、mutation score 67.90%。
- ネイティブ compose 検証: Issue [#1015](https://github.com/itdojp/ae-framework/issues/1015)
- Mutation survivor 削減タスク: Issue [#1016](https://github.com/itdojp/ae-framework/issues/1016)
## Pipeline Health (2025-10-05)
- `pnpm vitest run --reporter dot` はベンチマーク／AE-IR suite の再有効化と ResilientHttpClient の Promise Rejection 警告解消により全 suite 緑化済み。性能プロジェクトが test ファイル未配置でも `--passWithNoTests` で exit 0 を維持。
- `scripts/docker/run-unit.sh` は PATH から `/mnt/c/` を除外し Podman rootless を想定。事前に `pnpm fetch --prefer-offline` でホスト側 `.pnpm-store/` をウォームアップし、compose は `podman` / `podman-compose` いずれでも 600 秒タイムアウト付きで実行。エラー検知後は即座に `pnpm exec vitest run tests/unit` へフォールバックするため長時間ハングが消滅。SBOM/Drift check は CLI bin の実行権限補正後に再実行予定。

### Podman compose troubleshooting
- `>>>> Executing external compose provider "podman-compose"` が表示された場合は native compose (`PODMAN_COMPOSE_PROVIDER=podman`) で再試行し、`podman ps` と `podman system info` が成功するか確認する。
- `/mnt/c/` を含む PATH で実行すると外部 docker-compose.exe が呼び出されるため、`export PATH="$(printf '%s' "$PATH" | tr ':' '\n' | grep -v '^/mnt/c/' | paste -sd:)"` で一時的に除外する。
- 共有ストアは `AE_HOST_STORE` で指定し、デフォルトはレポジトリ直下の `.pnpm-store/`。CI では `$GITHUB_WORKSPACE/.pnpm-store`（目安 2〜3 GB）をキャッシュし、compose 実行は最大 600 秒（タイムアウト）を基準に設計する。


## チェックリスト

### #997 Week1: フルパイプライン復元
- [x] Docker Desktop / Podman のインストールおよび `docker compose` / `podman compose` rootless 動作確認（cgroupfs 設定含む）
- [x] `make test-docker-unit` を実行し成果物を確認（Podman Compose + cgroupfs で 69 ケースがコンテナ内完走）
- [x] `PODMAN_COMPOSE_PROVIDER=podman-compose make test-docker-all` を順次成功まで実行し、ログとレポートを `docs/notes/full-pipeline-restore.md` に反映

### #999 Week2: 継続運用計画
- [x] Verify Lite / mutation-quick GitHub Check の動作確認（PR #1093 + `pnpm pipelines:full` でローカル再現可能）
- [x] Docker ベース e2e ターゲット（integration/e2e/performance）の成果物取得（Podman compose で全サービス成功。flakedetection レポートは別タスクで分析）
- [x] Flake detection コンテナの `consistently-failing` レポート解析と環境要因の洗い出し（最新サマリは flake 0 件を確認）
- [x] Mutation サバイバー整理計画の策定（#1001 から移管）
- [x] Resilience / Telemetry / EvidenceValidator のユニット退行修正（`tests/resilience/backoff-strategies`, `timeout-patterns`, `tests/telemetry/runtime-guards`, `tests/utils/evidence-validator` を再整備）

### #1001 Week2 Tracker
- [x] 予約キャンセルフローと各種テスト資産の実装
- [x] Mutation quick (API server 100% / EnhancedStateManager 67.90%) の結果ドキュメント化
<<<<<<< HEAD
- [x] EnhancedStateManager 残存ミュータント（`versionIndex` / `stateImported` / `findKeyByVersion`）に対するテスト実装（PR #1094 で version index シーケンスを追加）
=======
- [x] EnhancedStateManager 残存ミュータント（`versionIndex` / `stateImported` / `findKeyByVersion`）に対するテスト実装（2025-10-09: 連番バージョン検証テストを追加）
>>>>>>> ba8c203e
- [ ] tinypool クラッシュ回避策の検証（Node 20 切替または Vitest 設定調整）
- [x] ResilientHttpClient / IntelligentTestSelection / EvidenceValidator のテスト修正と再実行

### #1002 Week3 準備
- [x] Docker/Podman 環境整備完了の確認（Podman rootless + compose ログを docs に記録）
- [x] Mutation サバイバー残課題 (#999/#1001) の解消（EnhancedStateManager quick 72.02% まで回復）
- [x] Week3 用 Verify Lite / Docker ジョブ計画書の作成（`docs/notes/full-pipeline-restore.md` に pnpm パイプライン案を追記）
- [x] Bulkhead / Property テストの期待値見直しと `pnpm test:ci` 成功条件の整理（前倒し検討）

### #1003 Week3 Tracker
- [ ] Week3 着手条件（Docker runtime, tinypool 安定化, Mutation 整理）の完了確認
- [x] Week3 で実施するフルパイプライン実行手順のドラフト作成（`scripts/pipelines/run-full-pipeline.mjs` とドキュメントの組み合わせ）
- [ ] Issue コメントへ最新進捗と次アクションを反映（オンライン復旧後）<|MERGE_RESOLUTION|>--- conflicted
+++ resolved
@@ -47,11 +47,7 @@
 ### #1001 Week2 Tracker
 - [x] 予約キャンセルフローと各種テスト資産の実装
 - [x] Mutation quick (API server 100% / EnhancedStateManager 67.90%) の結果ドキュメント化
-<<<<<<< HEAD
-- [x] EnhancedStateManager 残存ミュータント（`versionIndex` / `stateImported` / `findKeyByVersion`）に対するテスト実装（PR #1094 で version index シーケンスを追加）
-=======
-- [x] EnhancedStateManager 残存ミュータント（`versionIndex` / `stateImported` / `findKeyByVersion`）に対するテスト実装（2025-10-09: 連番バージョン検証テストを追加）
->>>>>>> ba8c203e
+- [x] EnhancedStateManager 残存ミュータント（`versionIndex` / `stateImported` / `findKeyByVersion`）に対するテスト実装（PR #1094 / 2025-10-09: 連番バージョン検証テストを追加）
 - [ ] tinypool クラッシュ回避策の検証（Node 20 切替または Vitest 設定調整）
 - [x] ResilientHttpClient / IntelligentTestSelection / EvidenceValidator のテスト修正と再実行
 
