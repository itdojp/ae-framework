--- conflicted
+++ resolved
@@ -19,12 +19,8 @@
 | Verify Lite | `pnpm run verify:lite` | 2025-10-04 | ✅ | ローカルスクリプト追加済。TypeScript エラーを解消し exit 0 を確認（lint は非強制のため警告のみ出力）。実行前に `.stryker-tmp` を自動削除するよう対応。 |
 | Make targets | `make test-*` 系 | 未 | ⛔ | ルートに Makefile が存在せず、直近のテーブルは `docs/notes/full-pipeline-restore.md` の古い情報。Phase A で Makefile 復元可否を調査する。 |
 | CI | `.github/workflows/pr-verify.yml` | 2025-10-04 | ✅ | Podman cache 導入の PR #1014 でローカル確認。CI 側での成功は PR マージ後に要確認。 |
-<<<<<<< HEAD
-| CI | `.github/workflows/spec-generate-model.yml` | 2025-10-04 | ✅ | generate-artifacts drift を fail fast し、KvOnce property suite とトレース検証を実行。外部 OTLP payload にも対応。 |
-| Tooling | `node scripts/trace/prepare-otlp-trace.mjs` | 2025-10-04 | ✅ | `KVONCE_OTLP_PAYLOAD` を優先し、無ければサンプル/モックで payload を整備。 |
-=======
 | CI | `.github/workflows/spec-generate-model.yml` | 2025-10-04 | ✅ | generate-artifacts drift を fail fast し、KvOnce property suite とトレース検証を実行。後続のモデルベース拡張は Issue #1011 で管理。 |
->>>>>>> 65660c89
+| Tooling | `node scripts/trace/convert-otlp-kvonce.mjs --input samples/trace/kvonce-otlp.json` | 2025-10-04 | ✅ | OTLP JSON から NDJSON (KvOnce スキーマ) を抽出。CI trace-conformance ジョブが使用。 |
 | CI | `.github/workflows/ci.yml` | 2025-10-04 | ⚠️ | pnpm cache を追加。現状の main ブランチでの成功状況は未確認。CI 再実行後にログをレビューする。 |
 
 ### 未検証だが Phase A で確認が必要なコマンド
