# PR Summary Aggregation (One Page)

Goal
- Provide a concise, machine-and-human friendly one-page PR summary.

Sections
- Coverage: overall %, threshold, delta
- Failing GWT: short counterexamples with `traceId` (see `docs/quality/counterexample-gwt.md`)
- Adapters: one-line summaries from `artifacts/*/summary.json`
- Formal: link to `formal/summary.json` with result and violated invariants
- Trace IDs: quick links to filterable runs/tests

Format (example)
```
## Quality Summary
- Coverage: 82% (>= 80%) ✅  [+1%]
- Failing GWT (1): inv-001 — allocated <= onHand
- Adapters:
  - lighthouse: Perf 78, A11y 96, PWA 55 (warn)
  - playwright: 12/12 passed (ok)
- Formal: fail — see formal/summary.json
- Trace IDs: inv-001, inv-002
```

Artifacts
- Read from normalized JSON artifacts:
  - `artifacts/*/summary.json` (adapters)
  - `formal/summary.json`
  - `artifacts/properties/summary.json`

Implementation Notes
- Keep core thin; aggregation can be implemented in CI or release scripts.
- Output single comment body suitable for PR description or bot comment.

## Failure Case Example
- Coverage: 78% (< 80%) ❌  [-2%]
- Failing GWT (2): inv-001 — allocated <= onHand; inv-007 — nonNegative(onHand)
- Adapters:
  - lighthouse: Perf 72, A11y 93, PWA 50 (warn)
  - playwright: 10/12 passed (error)
- Formal: fail — see formal/summary.json
- Trace IDs: inv-001, inv-007

### Aggregator Pseudo
```ts
type Summary = { coverage:number; failingGwt:string[]; adapters: {name:string; status:string; summary:string}[]; formal:string; traceIds:string[] };
function aggregate(a:Artifacts): Summary { /* read artifacts/*/summary.json, formal/summary.json, properties/summary.json */ return {} as any }
```
<<<<<<< HEAD

=======
>>>>>>> 9ad558c2
## Validation Flow
- Validate JSON artifacts against schemas in `docs/schemas/`.
- Aggregate only validated data for PR summary to avoid noise.
- Prefer fail-fast with clear error messages and `traceId` context.

```mermaid
flowchart TD
  A[Collect artifacts] --> B[Validate with schemas]
  B -->|ok| C[Aggregate summary]
  B -->|fail| D[Report errors with traceId]
```
<<<<<<< HEAD

=======
>>>>>>> 9ad558c2
## Summary Output Variants
### Short Digest
```
Quality: 82% (>=80) ✅  [+1%] | Formal: pass | Adapters: lighthouse(warn), playwright(ok) | GWT: 0 | Trace: inv-001, inv-002
```

### Detailed
```
## Quality Summary
- Coverage: 82% (>= 80%) ✅  [+1%]
- Failing GWT: none
- Adapters:
  - lighthouse: Perf 78, A11y 96, PWA 55 (warn)
  - playwright: 12/12 passed (ok)
- Formal: pass
- Trace IDs: inv-001, inv-002
```<|MERGE_RESOLUTION|>--- conflicted
+++ resolved
@@ -46,10 +46,6 @@
 type Summary = { coverage:number; failingGwt:string[]; adapters: {name:string; status:string; summary:string}[]; formal:string; traceIds:string[] };
 function aggregate(a:Artifacts): Summary { /* read artifacts/*/summary.json, formal/summary.json, properties/summary.json */ return {} as any }
 ```
-<<<<<<< HEAD
-
-=======
->>>>>>> 9ad558c2
 ## Validation Flow
 - Validate JSON artifacts against schemas in `docs/schemas/`.
 - Aggregate only validated data for PR summary to avoid noise.
@@ -61,10 +57,6 @@
   B -->|ok| C[Aggregate summary]
   B -->|fail| D[Report errors with traceId]
 ```
-<<<<<<< HEAD
-
-=======
->>>>>>> 9ad558c2
 ## Summary Output Variants
 ### Short Digest
 ```
