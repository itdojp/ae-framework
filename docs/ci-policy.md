--- conflicted
+++ resolved
@@ -1,5 +1,4 @@
-<<<<<<< HEAD
-# CI Policy (Interim) / CI ポリシー（暫定運用）
+# CI Policy (Fast/Stable by Default) / CI ポリシー（デフォルトは高速・安定）
 
 > 🌍 Language / 言語: English | 日本語
 
@@ -7,91 +6,88 @@
 
 ## English
 
-This document defines CI policies that keep PR experience smooth while maintaining quality.
+This document defines CI policies to keep PR experience fast and stable while maintaining quality.
 
 ### Goals
-- Block only lightweight and deterministic checks on PRs
+- Block only lightweight, deterministic checks on PRs
 - Heavy/unstable checks run opt-in via labels or path conditions
-- Comprehensive checks run on main pushes and scheduled jobs
+- Comprehensive checks run on main and scheduled jobs
 
 ### Required Checks (PR blocking)
 - Verify Lite (types:check / lint / build)
-- Optionally add validate-artifacts-ajv / coverage gate
+- Optionally enable validate-artifacts-ajv / coverage-check as required
 
 ### Opt-in Labels
+- `ci-non-blocking`: run selected jobs with continue-on-error (traceability, model-check, contracts, security, etc.)
+- `run-security`: run heavy security jobs (Security Scanning, Dependency Audit, License Compliance, CodeQL)
+- `run-qa`: run `ae-ci` workflow’s `qa-bench` on PRs (default off)
 - `run-spec`: enable spec fail-fast on PRs
 - `run-drift`: enable codegen drift detection on PRs
 - `run-hermetic`: enable Hermetic CI on PRs
-- `run-security`: enable SBOM/Security on PRs
 - `run-quality`: enable quality matrix in parallel tests
 - `run-flake`: enable flake-detection on PRs
 - `run-e2e`: enable E2E tests on PRs
+- `coverage:<pct>`: override coverage threshold for coverage-check (default 80). e.g., `coverage:75`
 
 ### Path Conditions
 - Fire spec fail-fast only for changes under `spec/**`, `.ae/**`
 - Trigger SBOM/Security only for dependency or major code changes
 
+### test:fast (Fast CI suite)
+- Purpose: verify resilience/core units and lightweight integration quickly; exclude heavy/env-dependent tests
+- Current exclusions: `examples/**`, `**/__e2e__/**`, `tests/examples/**`, `tests/docker/**`, `tests/a11y/**`, `tests/property/**`, `tests/traceability/**`, `tests/security/**`, `tests/contracts/**`, `tests/utils/**`, `tests/integration/**`, `tests/resilience/integration.test.ts`, `tests/conformance/**`, `tests/cegis/**`, `tests/cli/**`, `tests/commands/**`, `tests/api/**`, `tests/tdd-setup.test.ts`
+- Re‑enablement: green each category in small PRs and remove from exclusions; keep changes revertable
+
+### Security/Compliance
+- Default: not required on PRs; run under `run-security`, aggregate results as artifacts
+- Enforce/gate gradually after team agreement (separate issue)
+
 ### Operations Notes
-- In emergencies, use `ci-non-blocking` to make some workflows non-blocking
-- After merge, comprehensive CI on main (including nightly/weekly) provides coverage
+- In emergencies, use `ci-non-blocking` to avoid blocking PRs
+- After merge, comprehensive CI on main (nightly/weekly) provides coverage
 - Keep required checks centered on Verify Lite; others non-required by default
 
 ---
 
 ## 日本語
-=======
-# CI Policy (Fast/Stable by Default)
->>>>>>> f3d24245
 
-目的: 開発者体験と安定性を最大化するため、PR では軽量・安定な検査のみデフォルト実行とし、重い/任意の検査はラベルで opt-in する。
+本ドキュメントは、品質を維持しつつ PR 体験を高速・安定に保つための CI 方針を定義します。
 
-<<<<<<< HEAD
 ### 目的
 - PR では軽量かつ決定的な検査のみをブロッキング（必須）にする
-- 重い/不安定な検査はラベルやパスに応じてオプトイン実行
-- main への push や定期実行で包括的な検査を行い、品質を継続保証
+- 重い/不安定な検査はラベルやパス条件でオプトイン実行
+- main と定期実行（スケジュール）で包括的な検査を実施
 
 ### 必須チェック（PR ブロッキング）
 - Verify Lite（types:check / lint / build）
-- 必要に応じて validate-artifacts-ajv / coverage gate を追加
+- 必要に応じて validate-artifacts-ajv / coverage-check を必須化可能
 
-### オプトイン用ラベル
+### ラベル運用（Opt-in）
+- `ci-non-blocking`: 一部ジョブ（traceability, model-check, contracts, security 等）を continue-on-error で実行し PR をブロックしない
+- `run-security`: 重いセキュリティ系（Security Scanning, Dependency Audit, License Compliance, CodeQL 等）を PR で実行
+- `run-qa`: `ae-ci` ワークフローの `qa-bench` を PR で実行（既定は非実行）
 - `run-spec`: 仕様 Fail-Fast を PR で有効化
 - `run-drift`: Codegen Drift 検出を PR で有効化
 - `run-hermetic`: Hermetic CI を PR で有効化
-- `run-security`: SBOM/Security を PR で有効化
-- `run-quality`: quality 系テスト（Parallel Test matrix の quality）を PR で有効化
+- `run-quality`: Parallel Test の quality 行を有効化
 - `run-flake`: flake-detection を PR で有効化
 - `run-e2e`: E2E テストを PR で有効化
+- `coverage:<pct>`: coverage-check のしきい値を上書き（既定 80）。例: `coverage:75`
 
 ### パス条件
 - 仕様関連の変更（`spec/**`, `.ae/**`）のみ Fail-Fast を発火
-- 依存やコード大変更時のみ SBOM/Security を発火
+- 依存や大規模コード変更時のみ SBOM/Security を発火
+
+### test:fast（高速CIスイート）
+- 目的: Resilience/主要ユニットと軽量統合を即時検証。重い/環境依存テストは除外
+- 主な除外: `examples/**`, `**/__e2e__/**`, `tests/examples/**`, `tests/docker/**`, `tests/a11y/**`, `tests/property/**`, `tests/traceability/**`, `tests/security/**`, `tests/contracts/**`, `tests/utils/**`, `tests/integration/**`, `tests/resilience/integration.test.ts`, `tests/conformance/**`, `tests/cegis/**`, `tests/cli/**`, `tests/commands/**`, `tests/api/**`, `tests/tdd-setup.test.ts`
+- 再導入: 小PRでカテゴリ毎に緑化→除外解除。失敗時は即 revert 可能な粒度
+
+### セキュリティ/コンプライアンス
+- 既定では PR で非必須（`run-security` ラベル時のみ実行）。結果は artifacts に集約
+- 必須化・閾値強化は段階導入（別Issueで合意のうえ切替）
 
 ### 運用メモ
-- 緊急時は `ci-non-blocking` ラベルで一部ワークフローを非ブロッキング化
-- マージ後は main の包括的 CI（夜間/週次含む）でカバー
-- 必須チェックは基本的に Verify Lite 中心にし、他は非必須
-=======
-必須チェック（main, PR）
-- Verify Lite / verify-lite（types:check, lint, build）
-
-ラベル運用
-- `ci-non-blocking`: 一部ジョブ（traceability, model-check, contracts, security 等）を continue-on-error で実行し、PRをブロックしない。
-- `run-qa`: `ae-ci` ワークフローの `qa-bench` を PR で実行（デフォルトは非実行）。
-- `run-security`: `security` ワークフローの重い検査（Security Scanning, Dependency Audit, License Compliance, CodeQL 等）を PR で実行（デフォルトは非実行）。
-- `coverage:<pct>`: coverage-check のしきい値を上書き（既定 80）。例: `coverage:75`
-
-test:fast（Fast CI スイート）
-- 目的: Resilience/主要ユニットと軽量統合を即時検証。重い/環境依存テストは除外。
-- 現状の主な除外: examples/**, **/__e2e__/**, tests/examples/**, tests/docker/**, tests/a11y/**, tests/property/**, tests/traceability/**, tests/security/**, tests/contracts/**, tests/utils/**, tests/integration/**, tests/resilience/integration.test.ts, tests/conformance/**, tests/cegis/**, tests/cli/**, tests/commands/**, tests/api/**, tests/tdd-setup.test.ts
-- 再導入方針: 小PRでカテゴリ毎に緑化→解除。失敗時は即 revert 可能な粒度。
-
-セキュリティ/コンプライアンス
-- デフォルトは PR で非実行（`run-security` ラベル時のみ実行）。結果は artifacts に集約。
-- 必須化・閾値強化は段階導入（別Issueで合意のうえ切替）。
-
-注意
-- CIに関する変更は基本的に小PRで段階導入・段階強化。
-- 運用の詳細は今後もこの文書を更新する。
->>>>>>> f3d24245
+- 緊急時は `ci-non-blocking` ラベルで PR をブロックしない運用に切替可能
+- マージ後は main の包括的 CI（夜間/週次）でカバー
+- 必須チェックは基本 Verify Lite を中心に、その他は非必須