// eslint v9 flat (type-checked, soft landing)
import js from '@eslint/js';
import ts from 'typescript-eslint';

export default ts.config(
  {
    ignores: ['dist/**','artifacts/**','node_modules/**','apps/**','packages/**'],
  },
<<<<<<< HEAD
  js.configs.recommended,
  ...ts.configs.recommended,
  {
    files: ['src/**/*.ts'],
    extends: [...ts.configs.recommendedTypeChecked],
    languageOptions: {
      parserOptions: {
        project: ['./tsconfig.verify.json'],
        tsconfigRootDir: import.meta.dirname,
      },
    },
    rules: {
      // 可視化重視：まずは warn から入り、後続PRで error に上げる
      '@typescript-eslint/no-explicit-any': 'warn',
      '@typescript-eslint/no-unsafe-assignment': 'warn',
      '@typescript-eslint/no-unsafe-call': 'warn',
      '@typescript-eslint/no-unsafe-member-access': 'warn',
      '@typescript-eslint/no-unsafe-return': 'warn',
      '@typescript-eslint/restrict-template-expressions': ['warn', { allowNumber: true, allowBoolean: true }],
      '@typescript-eslint/no-floating-promises': 'warn',
      '@typescript-eslint/no-misused-promises': 'warn',
=======
  {
    files: ['src/providers/**/*.ts'],
    languageOptions: {
      parserOptions: {
        project: true,
      },
    },
    rules: {
      '@typescript-eslint/no-unsafe-assignment': 'error',
      '@typescript-eslint/no-unsafe-member-access': 'error',
      '@typescript-eslint/no-unsafe-return': 'error',
>>>>>>> 8144e810
    }
  }
);<|MERGE_RESOLUTION|>--- conflicted
+++ resolved
@@ -6,7 +6,6 @@
   {
     ignores: ['dist/**','artifacts/**','node_modules/**','apps/**','packages/**'],
   },
-<<<<<<< HEAD
   js.configs.recommended,
   ...ts.configs.recommended,
   {
@@ -28,7 +27,8 @@
       '@typescript-eslint/restrict-template-expressions': ['warn', { allowNumber: true, allowBoolean: true }],
       '@typescript-eslint/no-floating-promises': 'warn',
       '@typescript-eslint/no-misused-promises': 'warn',
-=======
+    }
+  },
   {
     files: ['src/providers/**/*.ts'],
     languageOptions: {
@@ -40,7 +40,6 @@
       '@typescript-eslint/no-unsafe-assignment': 'error',
       '@typescript-eslint/no-unsafe-member-access': 'error',
       '@typescript-eslint/no-unsafe-return': 'error',
->>>>>>> 8144e810
     }
   }
 );