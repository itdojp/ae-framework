--- conflicted
+++ resolved
@@ -9,18 +9,14 @@
 export { UnifiedImproveCommand } from './improve-command-unified.js';
 export { UnifiedTroubleshootCommand } from './troubleshoot-command-unified.js';
 
-<<<<<<< HEAD
-// TODO: Smart Persona System (Phase 2) - PersonaCommand export will be added when dependencies are resolved
+// Smart Persona System (Phase 2)
+export { PersonaCommand } from './persona-command.js';
 
 // Integrated Installer (Phase 2)  
 export { InstallerCommand } from './installer-command.js';
 
 // MCP Server Extensions (Phase 2)
 export { MCPCommand } from './mcp-command.js';
-=======
-// Smart Persona System (Phase 2)
-export { PersonaCommand } from './persona-command.js';
->>>>>>> 5e001db0
 
 // Base classes and types
 export { BaseExtendedCommand } from './base-command.js';
