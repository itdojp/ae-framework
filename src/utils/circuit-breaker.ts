<<<<<<< HEAD
import type { EventEmitter } from 'events';
=======
import { EventEmitter } from 'events';
>>>>>>> ae7dca53
import type { createHash } from 'crypto';

/**
 * Circuit Breaker States
 */
export enum CircuitState {
  CLOSED = 'CLOSED',     // Normal operation
  OPEN = 'OPEN',         // Failing fast, rejecting calls
  HALF_OPEN = 'HALF_OPEN' // Testing if service has recovered
}

/**
 * Circuit Breaker Configuration Options
 */
export interface CircuitBreakerOptions {
  /** Failure threshold to open circuit (default: 5) */
  failureThreshold: number;
  /** Success threshold to close circuit from half-open (default: 3) */
  successThreshold: number;
  /** Timeout before attempting to half-open (ms, default: 60000) */
  timeout: number;
  /** Monitor window for failures (ms, default: 60000) */
  monitoringWindow: number;
  /** Expected error types that should trigger circuit breaking */
  expectedErrors?: Array<new (...args: any[]) => Error>;
  /** Fallback function when circuit is open */
  fallback?: (...args: any[]) => any;
  /** Enable detailed monitoring and metrics */
  enableMonitoring?: boolean;
}

/**
 * Circuit Breaker Statistics
 */
export interface CircuitBreakerStats {
  state: CircuitState;
  failureCount: number;
  successCount: number;
  lastFailureTime: number | null;
  lastSuccessTime: number | null;
  totalRequests: number;
  totalFailures: number;
  totalSuccesses: number;
  circuitOpenCount: number;
  averageResponseTime: number;
  uptime: number;
}

/**
 * Circuit Breaker Error
 */
export class CircuitBreakerOpenError extends Error {
  constructor(message: string) {
    super(message);
    this.name = 'CircuitBreakerOpenError';
  }
}

/**
 * Circuit Breaker Implementation with Auto-Recovery
 */
export class CircuitBreaker extends EventEmitter {
  private name: string;
  private options: CircuitBreakerOptions;
  private state: CircuitState = CircuitState.CLOSED;
  private failureCount: number = 0;
  private successCount: number = 0;
  private lastFailureTime: number | null = null;
  private lastSuccessTime: number | null = null;
  private nextAttempt: number = 0;
  private totalRequests: number = 0;
  private totalFailures: number = 0;
  private totalSuccesses: number = 0;
  private circuitOpenCount: number = 0;
  private readonly startTime: number = Date.now();
  private responseTimes: number[] = [];
  private requestHistory: Array<{ timestamp: number; success: boolean }> = [];
  private halfOpenTimer?: NodeJS.Timeout;

  constructor(
    name: string,
    options: CircuitBreakerOptions
  ) {
    super();
    
    this.name = name;
    this.options = options;
    
    // Validate options
    if (options.failureThreshold <= 0) {
      throw new Error('failureThreshold must be greater than 0');
    }
    if (options.successThreshold <= 0) {
      throw new Error('successThreshold must be greater than 0');
    }
    if (options.timeout <= 0) {
      throw new Error('timeout must be greater than 0');
    }

    this.emit('circuitBreakerCreated', { name: this.name, options: this.options });
  }

  /**
   * Execute a function with circuit breaker protection
   */
  async execute<T>(operation: () => Promise<T>, ...args: any[]): Promise<T> {
    const startTime = Date.now();
    this.totalRequests++;

    // Check circuit state and handle transitions
    if (this.state === CircuitState.OPEN) {
      if (Date.now() >= this.nextAttempt) {
        // Time to attempt half-open
        this.transitionToHalfOpen();
      } else {
        // Still in OPEN state, reject call
        this.emit('callRejected', { 
          name: this.name, 
          state: this.state, 
          reason: 'Circuit is open' 
        });
        
        if (this.options.fallback) {
          return this.options.fallback(...args);
        }
        
        throw new CircuitBreakerOpenError(`Circuit breaker '${this.name}' is OPEN`);
      }
    }

    try {
      const result = await operation();
      const duration = Date.now() - startTime;
      
      this.onSuccess(duration);
      return result;
      
    } catch (error) {
      const duration = Date.now() - startTime;
      this.onFailure(error as Error, duration);
      throw error;
    }
  }

  /**
   * Handle successful operation
   */
  private onSuccess(duration: number): void {
    this.successCount++;
    this.totalSuccesses++;
    this.lastSuccessTime = Date.now();
    
    if (this.options.enableMonitoring) {
      this.responseTimes.push(duration);
      this.requestHistory.push({ timestamp: Date.now(), success: true });
      this.cleanupOldHistory();
    }

    // State transition logic for HALF_OPEN → CLOSED
    if (this.state === CircuitState.HALF_OPEN) {
      if (this.successCount >= this.options.successThreshold) {
        this.transitionToClosed();
      }
    } else if (this.state === CircuitState.CLOSED) {
      // Reset failure count on success in CLOSED state
      this.failureCount = 0;
    }

    this.emit('operationSuccess', { 
      name: this.name, 
      duration, 
      state: this.state,
      successCount: this.successCount 
    });
  }

  /**
   * Handle failed operation
   */
  private onFailure(error: Error, duration: number): void {
    this.failureCount++;
    this.totalFailures++;
    this.lastFailureTime = Date.now();
    
    if (this.options.enableMonitoring) {
      this.responseTimes.push(duration);
      this.requestHistory.push({ timestamp: Date.now(), success: false });
      this.cleanupOldHistory();
    }

    // State transition logic
    if (this.state === CircuitState.HALF_OPEN) {
      // Any failure in HALF_OPEN goes back to OPEN
      this.transitionToOpen();
    } else if (this.state === CircuitState.CLOSED) {
      // Check if we should open the circuit
      if (this.failureCount >= this.options.failureThreshold) {
        this.transitionToOpen();
      }
    }

    this.emit('operationFailure', { 
      name: this.name, 
      error: error.message, 
      duration, 
      state: this.state,
      failureCount: this.failureCount 
    });
  }

  /**
   * Transition to OPEN state
   */
  private transitionToOpen(): void {
    const previousState = this.state;
    this.state = CircuitState.OPEN;
    this.nextAttempt = Date.now() + this.options.timeout;
    this.circuitOpenCount++;
    this.successCount = 0; // Reset success count

    // Clear any existing half-open timer
    if (this.halfOpenTimer) {
      clearTimeout(this.halfOpenTimer);
      this.halfOpenTimer = undefined;
    }

    // Schedule automatic transition to HALF_OPEN
    this.halfOpenTimer = setTimeout(() => {
      if (this.state === CircuitState.OPEN) {
        this.transitionToHalfOpen();
      }
    }, this.options.timeout);

    this.emit('stateChange', this.state);
    this.emit('circuitOpened', { 
      name: this.name, 
      previousState,
      failureCount: this.failureCount,
      threshold: this.options.failureThreshold,
      timeout: this.options.timeout
    });
  }

  /**
   * Transition to HALF_OPEN state
   */
  private transitionToHalfOpen(): void {
    const previousState = this.state;
    this.state = CircuitState.HALF_OPEN;
    this.successCount = 0;
    this.failureCount = 0;

    this.emit('stateChange', this.state);
    this.emit('circuitHalfOpen', { 
      name: this.name, 
      previousState 
    });
  }

  /**
   * Transition to CLOSED state
   */
  private transitionToClosed(): void {
    const previousState = this.state;
    this.state = CircuitState.CLOSED;
    this.failureCount = 0;
    this.successCount = 0;

    // Clear half-open timer
    if (this.halfOpenTimer) {
      clearTimeout(this.halfOpenTimer);
      this.halfOpenTimer = undefined;
    }

    this.emit('stateChange', this.state);
    this.emit('circuitClosed', { 
      name: this.name, 
      previousState,
      successCount: this.successCount,
      threshold: this.options.successThreshold
    });
  }

  /**
   * Clean up old request history
   */
  private cleanupOldHistory(): void {
    if (!this.options.enableMonitoring) return;
    
    const cutoff = Date.now() - this.options.monitoringWindow;
    this.requestHistory = this.requestHistory.filter(req => req.timestamp > cutoff);
    
    // Keep only recent response times (last 100)
    if (this.responseTimes.length > 100) {
      this.responseTimes = this.responseTimes.slice(-100);
    }
  }

  /**
   * Get current circuit breaker statistics
   */
  getStats(): CircuitBreakerStats {
    const now = Date.now();
    const averageResponseTime = this.responseTimes.length > 0 
      ? this.responseTimes.reduce((sum, time) => sum + time, 0) / this.responseTimes.length 
      : 0;

    return {
      state: this.state,
      failureCount: this.failureCount,
      successCount: this.successCount,
      lastFailureTime: this.lastFailureTime,
      lastSuccessTime: this.lastSuccessTime,
      totalRequests: this.totalRequests,
      totalFailures: this.totalFailures,
      totalSuccesses: this.totalSuccesses,
      circuitOpenCount: this.circuitOpenCount,
      averageResponseTime,
      uptime: now - this.startTime
    };
  }

  /**
   * Get current circuit state
   */
  getState(): CircuitState {
    return this.state;
  }

  /**
   * Get circuit name
   */
  getName(): string {
    return this.name;
  }

  /**
   * Force circuit to open (for testing or manual intervention)
   */
  forceOpen(): void {
    this.transitionToOpen();
  }

  /**
   * Force circuit to close (for testing or manual intervention)
   */
  forceClose(): void {
    this.transitionToClosed();
  }

  /**
   * Reset circuit breaker to initial state
   */
  reset(): void {
    const previousState = this.state;
    this.state = CircuitState.CLOSED;
    this.failureCount = 0;
    this.successCount = 0;
    this.lastFailureTime = null;
    this.lastSuccessTime = null;
    this.nextAttempt = 0;

    // Clear timer
    if (this.halfOpenTimer) {
      clearTimeout(this.halfOpenTimer);
      this.halfOpenTimer = undefined;
    }

    // Reset total counters
    this.totalRequests = 0;
    this.totalFailures = 0;
    this.totalSuccesses = 0;
    this.circuitOpenCount = 0;

    if (this.options.enableMonitoring) {
      this.requestHistory = [];
      this.responseTimes = [];
    }

    this.emit('circuitReset', { 
      name: this.name, 
      previousState 
    });
  }

  /**
   * Check if circuit breaker is in a healthy state
   */
  isHealthy(): boolean {
    // Circuit is healthy if it's closed or half-open with recent successes
    if (this.state === CircuitState.CLOSED) {
      // Check recent failure rate in closed state
      const recentFailureRate = this.totalRequests > 0 ? this.failureCount / this.totalRequests : 0;
      return recentFailureRate < 0.5; // Healthy if failure rate < 50%
    }
    
    if (this.state === CircuitState.HALF_OPEN) {
      // Healthy if we have some recent successes
      return this.successCount > 0;
    }
    
    // Open state is not healthy
    return false;
  }

  /**
   * Cleanup resources
   */
  destroy(): void {
    if (this.halfOpenTimer) {
      clearTimeout(this.halfOpenTimer);
      this.halfOpenTimer = undefined;
    }
    this.removeAllListeners();
  }
}

export default CircuitBreaker;<|MERGE_RESOLUTION|>--- conflicted
+++ resolved
@@ -1,8 +1,4 @@
-<<<<<<< HEAD
-import type { EventEmitter } from 'events';
-=======
 import { EventEmitter } from 'events';
->>>>>>> ae7dca53
 import type { createHash } from 'crypto';
 
 /**
