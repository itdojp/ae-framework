--- conflicted
+++ resolved
@@ -1,13 +1,6 @@
 import { EventEmitter } from 'events';
 import type { createHash } from 'crypto';
 
-<<<<<<< HEAD
-export type ErrorConstructorLike =
-  | (new (message: string, ...rest: unknown[]) => Error)
-  | (new (...args: [] | [message: string, ...rest: unknown[]]) => Error);
-export type FallbackHandler<TResult = unknown> = (...args: unknown[]) => TResult;
-
-=======
 export type ErrorConstructorLike = new (...args: any[]) => Error;
 export type FallbackHandler<TResult = unknown> = (...args: unknown[]) => TResult;
 
@@ -15,7 +8,6 @@
   return typeof fallback === 'function';
 }
 
->>>>>>> 6b3ccb5a
 /**
  * Circuit Breaker States
  */
@@ -171,13 +163,8 @@
           reason: 'Circuit is open' 
         });
         
-<<<<<<< HEAD
-        if (this.options.fallback) {
-          return this.options.fallback(...args) as T;
-=======
         if (isFallbackFor<T>(this.options.fallback)) {
           return await this.options.fallback(...args);
->>>>>>> 6b3ccb5a
         }
 
         throw new CircuitBreakerOpenError(`Circuit breaker '${this.name}' is OPEN`);
@@ -194,13 +181,8 @@
           reason: 'Half-open max calls exceeded',
         });
         this.transitionToOpen();
-<<<<<<< HEAD
-        if (this.options.fallback) {
-          return this.options.fallback(...args) as T;
-=======
         if (isFallbackFor<T>(this.options.fallback)) {
           return await this.options.fallback(...args);
->>>>>>> 6b3ccb5a
         }
         throw new CircuitBreakerOpenError(`Circuit breaker '${this.name}' is HALF_OPEN`);
       }
@@ -556,13 +538,8 @@
         this.transitionToHalfOpen();
       } else {
         this.emit('callRejected', { name: this.name, state: this.state, reason: 'Circuit is open' });
-<<<<<<< HEAD
-        if (this.options.fallback) {
-          return this.options.fallback(...args) as T;
-=======
         if (isFallbackFor<T>(this.options.fallback)) {
           return this.options.fallback(...args);
->>>>>>> 6b3ccb5a
         }
         throw new CircuitBreakerOpenError(`Circuit breaker '${this.name}' is OPEN`);
       }
