import type { LLM } from './index.js';
<<<<<<< HEAD
=======
import { OpenAIChat } from '../schemas/llm.js';
>>>>>>> 8144e810

const OpenAIProvider: LLM = {
  name: 'openai',
  async complete({ prompt, system, temperature }) {
    const mod: any = await eval('import("openai")');
    const client = new mod.default({ apiKey: process.env.OPENAI_API_KEY });
<<<<<<< HEAD
    const res = await client.chat.completions.create({
=======
    const res: unknown = await client.chat.completions.create({
>>>>>>> 8144e810
      model: process.env.OPENAI_MODEL ?? 'gpt-4o-mini',
      messages: [
        ...(system ? [{ role: 'system', content: system }] : []),
        { role: 'user', content: prompt }
      ],
      temperature: temperature ?? 0
    });
<<<<<<< HEAD
    return res?.choices?.[0]?.message?.content ?? '';
=======
    const parsed = OpenAIChat.safeParse(res);
    return parsed.success ? parsed.data.choices[0].message.content : String(res ?? '');
>>>>>>> 8144e810
  }
};

export default OpenAIProvider;<|MERGE_RESOLUTION|>--- conflicted
+++ resolved
@@ -1,19 +1,12 @@
 import type { LLM } from './index.js';
-<<<<<<< HEAD
-=======
 import { OpenAIChat } from '../schemas/llm.js';
->>>>>>> 8144e810
 
 const OpenAIProvider: LLM = {
   name: 'openai',
   async complete({ prompt, system, temperature }) {
     const mod: any = await eval('import("openai")');
     const client = new mod.default({ apiKey: process.env.OPENAI_API_KEY });
-<<<<<<< HEAD
-    const res = await client.chat.completions.create({
-=======
     const res: unknown = await client.chat.completions.create({
->>>>>>> 8144e810
       model: process.env.OPENAI_MODEL ?? 'gpt-4o-mini',
       messages: [
         ...(system ? [{ role: 'system', content: system }] : []),
@@ -21,12 +14,8 @@
       ],
       temperature: temperature ?? 0
     });
-<<<<<<< HEAD
-    return res?.choices?.[0]?.message?.content ?? '';
-=======
     const parsed = OpenAIChat.safeParse(res);
     return parsed.success ? parsed.data.choices[0].message.content : String(res ?? '');
->>>>>>> 8144e810
   }
 };
 
