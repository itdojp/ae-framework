--- conflicted
+++ resolved
@@ -1,8 +1,5 @@
 import type { LLM } from './index.js';
-<<<<<<< HEAD
-=======
 import { GeminiResp } from '../schemas/llm.js';
->>>>>>> 8144e810
 
 const GeminiProvider: LLM = {
   name: 'gemini',
@@ -10,15 +7,6 @@
     const mod: any = await eval('import("@google/generative-ai")');
     const client = new mod.GoogleGenerativeAI(process.env.GEMINI_API_KEY);
     const model = client.getGenerativeModel({ model: process.env.GEMINI_MODEL ?? 'gemini-1.5-pro' });
-<<<<<<< HEAD
-    const res = await model.generateContent([
-      ...(system ? [{ text: system }] : []),
-      { text: prompt }
-    ], { generationConfig: { temperature: temperature ?? 0 } } as any);
-    // SDK差異を吸収して文字列へ
-    const out = (res?.response?.text?.() ?? res?.response?.candidates?.[0]?.content?.parts?.[0]?.text ?? '').toString();
-    return out;
-=======
     const res: unknown = await model.generateContent([
       ...(system ? [{ text: system }] : []),
       { text: prompt }
@@ -30,7 +18,6 @@
       return out;
     }
     return String(res ?? '');
->>>>>>> 8144e810
   }
 };
 
