--- conflicted
+++ resolved
@@ -1,19 +1,12 @@
 import type { LLM } from './index.js';
-<<<<<<< HEAD
-=======
 import { AnthropicMsg } from '../schemas/llm.js';
->>>>>>> 8144e810
 
 const AnthropicProvider: LLM = {
   name: 'anthropic',
   async complete({ prompt, system, temperature }) {
     const mod: any = await eval('import("@anthropic-ai/sdk")');
     const client = new mod.default({ apiKey: process.env.ANTHROPIC_API_KEY });
-<<<<<<< HEAD
-    const res = await client.messages.create({
-=======
     const res: unknown = await client.messages.create({
->>>>>>> 8144e810
       model: process.env.ANTHROPIC_MODEL ?? 'claude-3-5-sonnet-20240620',
       max_tokens: 1024,
       temperature: temperature ?? 0,
@@ -22,17 +15,12 @@
         { role: 'user', content: prompt }
       ]
     });
-<<<<<<< HEAD
-    const c = Array.isArray(res?.content) ? res.content[0] : res?.content;
-    return (c?.text ?? c ?? '').toString();
-=======
     const parsed = AnthropicMsg.safeParse(res);
     if (parsed.success) {
       const c = Array.isArray(parsed.data.content) ? parsed.data.content[0] : parsed.data.content;
       return (c?.text ?? c ?? '').toString();
     }
     return String(res ?? '');
->>>>>>> 8144e810
   }
 };
 
