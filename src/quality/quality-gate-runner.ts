--- conflicted
+++ resolved
@@ -225,14 +225,6 @@
    */
   private async executeCommand(command: string, timeout: number): Promise<{ stdout: string; stderr: string; code: number }> {
     return new Promise((resolve, reject) => {
-<<<<<<< HEAD
-      // Parse command to avoid shell injection
-      const commandParts = this.parseCommand(command);
-      const process = spawn(commandParts[0], commandParts.slice(1), {
-        stdio: ['pipe', 'pipe', 'pipe'],
-        timeout,
-      });
-=======
       // Check if command needs shell features (pipes, redirects, etc.)
       const needsShell = command.includes('|') || command.includes('>') || command.includes('<') || 
                         command.includes('&&') || command.includes('||') || command.includes('$');
@@ -255,7 +247,6 @@
           timeout,
         });
       }
->>>>>>> 0e8383b3
 
       let stdout = '';
       let stderr = '';
@@ -313,11 +304,6 @@
     // In a production environment, consider using a library like shell-quote
     const parts = trimmed.split(/\s+/);
     
-<<<<<<< HEAD
-    // Basic validation - reject potentially dangerous commands
-    const executable = parts[0];
-    const dangerousCommands = ['rm', 'sudo', 'curl', 'wget', 'eval', 'bash', 'sh'];
-=======
     // Security validation - use allowlist for common commands, blacklist for dangerous ones
     const executable = parts[0];
     
@@ -337,14 +323,11 @@
       'bash', 'sh', 'zsh', 'fish',
       'chmod', 'chown', 'kill', 'killall'
     ];
->>>>>>> 0e8383b3
     
     if (dangerousCommands.includes(executable)) {
       throw new Error(`Command '${executable}' is not allowed for security reasons`);
     }
     
-<<<<<<< HEAD
-=======
     // For non-allowlisted commands, require they don't start with dangerous prefixes
     if (!allowedCommands.includes(executable)) {
       console.warn(`⚠️ Command '${executable}' is not in the allowlist. Proceeding with caution.`);
@@ -354,14 +337,10 @@
         throw new Error(`Command '${executable}' contains suspicious path characters`);
       }
     }
-    
->>>>>>> 0e8383b3
     return parts;
   }
 
   /**
-<<<<<<< HEAD
-=======
    * Validate shell commands for security
    */
   private validateShellCommand(command: string): void {
@@ -391,7 +370,6 @@
   }
 
   /**
->>>>>>> 0e8383b3
    * Parse gate execution result
    */
   private async parseGateResult(
