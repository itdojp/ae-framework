--- conflicted
+++ resolved
@@ -8,10 +8,7 @@
 // import { MetricsCollector } from './metrics/MetricsCollector.js';  // TODO: Enable when metrics tracking is implemented
 import { AEFrameworkConfig, Phase } from './types.js';
 import { createHybridIntentSystem } from '../integration/hybrid-intent-system.js';
-<<<<<<< HEAD
-=======
 import { TaskRequest, TaskResponse, TaskHandler } from '../agents/task-types.js';
->>>>>>> c596135f
 import { createNaturalLanguageTaskHandler } from '../agents/natural-language-task-adapter.js';
 import { createUserStoriesTaskHandler } from '../agents/user-stories-task-adapter.js';
 import { createValidationTaskHandler } from '../agents/validation-task-adapter.js';
@@ -19,25 +16,8 @@
 
 const program = new Command();
 
-<<<<<<< HEAD
-// Define interfaces for better type safety (addressing Copilot review comment 2280080078)
-interface TaskHandler<Request = unknown, Response = unknown> {
-  handleTask: (request: Request) => Promise<Response>;
-  provideProactiveGuidance?: (context: Request) => Promise<Response>;
-}
-
-interface TaskResult {
-  summary: string;
-  analysis: string;
-  recommendations: string[];
-  nextActions: string[];
-  warnings: string[];
-  shouldBlockProgress: boolean;
-}
-=======
 // TaskResult is now TaskResponse from the adapters (addressing Copilot review comment 2280080078)
 type TaskResult = TaskResponse;
->>>>>>> c596135f
 
 class AEFrameworkCLI {
   private config: AEFrameworkConfig;
