#!/usr/bin/env node

import { Command } from 'commander';
import chalk from 'chalk';
import { PhaseValidator } from './validators/PhaseValidator.js';
import { GuardRunner } from './guards/GuardRunner.js';
import { ConfigLoader } from './config/ConfigLoader.js';
// import { MetricsCollector } from './metrics/MetricsCollector.js';  // TODO: Enable when metrics tracking is implemented
import { AEFrameworkConfig, Phase } from './types.js';
<<<<<<< HEAD
import { createNaturalLanguageTaskHandler } from '../agents/natural-language-task-adapter.js';
import { createUserStoriesTaskHandler } from '../agents/user-stories-task-adapter.js';
import { createValidationTaskHandler } from '../agents/validation-task-adapter.js';
import { createDomainModelingTaskHandler } from '../agents/domain-modeling-task-adapter.js';
=======
import { createHybridIntentSystem } from '../integration/hybrid-intent-system.js';
>>>>>>> 5fdc5da9

const program = new Command();

class AEFrameworkCLI {
  private config: AEFrameworkConfig;
  private phaseValidator: PhaseValidator;
  private guardRunner: GuardRunner;
  private intentSystem: any;
  // private metricsCollector: MetricsCollector;  // TODO: use for metrics tracking
  public naturalLanguageHandler: any;
  public userStoriesHandler: any;
  public validationHandler: any;
  public domainModelingHandler: any;

  constructor() {
    this.config = ConfigLoader.load();
    this.phaseValidator = new PhaseValidator(this.config);
    this.guardRunner = new GuardRunner(this.config);
    this.intentSystem = createHybridIntentSystem({
      enableCLI: true,
      enableMCPServer: false, // Disabled for CLI mode
      enableClaudeCodeIntegration: false,
      enforceRealTime: false,
      strictMode: false,
    });
    // this.metricsCollector = new MetricsCollector(this.config);  // TODO: use for metrics tracking
    
    // Initialize Task Tool handlers
    this.naturalLanguageHandler = createNaturalLanguageTaskHandler();
    this.userStoriesHandler = createUserStoriesTaskHandler();
    this.validationHandler = createValidationTaskHandler();
    this.domainModelingHandler = createDomainModelingTaskHandler();
  }

  async checkPhase(phaseName: string): Promise<void> {
    console.log(chalk.blue(`🔍 Checking phase: ${phaseName}`));
    
    const phase = this.config.phases[phaseName];
    if (!phase) {
      console.log(chalk.red(`❌ Unknown phase: ${phaseName}`));
      process.exit(1);
    }

    const results = await this.phaseValidator.validate(phase);
    
    if (results.success) {
      console.log(chalk.green(`✅ Phase ${phaseName} validation passed`));
      this.displayResults(results.details);
      console.log(chalk.green(`⏭️  Ready for next phase`));
    } else {
      console.log(chalk.red(`❌ Phase ${phaseName} validation failed`));
      this.displayResults(results.details);
      process.exit(1);
    }
  }

  async runGuards(guardName?: string): Promise<void> {
    const guards = guardName 
      ? [this.config.guards.find(g => g.name === guardName)].filter(Boolean)
      : this.config.guards;

    if (guards.length === 0) {
      console.log(chalk.yellow(`⚠️  No guards found`));
      return;
    }

    console.log(chalk.blue(`🛡️  Running ${guards.length} guards...`));

    let allPassed = true;
    for (const guard of guards) {
      const result = await this.guardRunner.run(guard!);
      
      if (result.success) {
        console.log(chalk.green(`✅ ${guard!.name}: PASSED`));
      } else {
        console.log(chalk.red(`❌ ${guard!.name}: FAILED`));
        console.log(chalk.red(`   ${result.message}`));
        
        if (guard!.enforcement === 'strict') {
          allPassed = false;
        }
      }
    }

    if (!allPassed) {
      process.exit(1);
    }
  }

  async runIntent(options: { analyze?: boolean; validate?: boolean; sources?: string }): Promise<void> {
    console.log(chalk.blue('🎯 Running Intent Analysis...'));
    
    try {
      if (options.validate) {
        console.log(chalk.blue('🔍 Validating Intent completeness...'));
        const result = await this.intentSystem.handleIntentRequest({
          type: 'cli',
          data: { command: 'validate', sources: options.sources || [] }
        });
        
        if (result.response.score > 0.8) {
          console.log(chalk.green(`✅ Intent validation passed: ${Math.round(result.response.score * 100)}%`));
        } else {
          console.log(chalk.red(`❌ Intent validation failed: ${Math.round(result.response.score * 100)}%`));
          console.log(chalk.yellow('Missing areas:'));
          result.response.missingAreas?.forEach((area: string) => {
            console.log(chalk.yellow(`  • ${area}`));
          });
          process.exit(1);
        }
      } else {
        console.log(chalk.blue('📋 Analyzing requirements and extracting intent...'));
        const result = await this.intentSystem.handleIntentRequest({
          type: 'cli',
          data: { command: 'analyze', sources: options.sources || [] }
        });
        
        console.log(chalk.green('✅ Intent analysis completed'));
        if (result.response.requirements) {
          console.log(chalk.green(`   Found ${result.response.requirements.length} requirements`));
        }
        
        if (result.followUp) {
          console.log(chalk.cyan('\n📋 Next steps:'));
          result.followUp.forEach((step: string) => {
            console.log(chalk.cyan(`  • ${step}`));
          });
        }
      }
    } catch (error) {
      console.log(chalk.red(`❌ Intent analysis failed: ${error}`));
      process.exit(1);
    }
  }

  async nextPhase(): Promise<void> {
    const currentPhase = await this.detectCurrentPhase();
    const nextPhase = this.getNextPhase(currentPhase);
    
    if (!nextPhase) {
      console.log(chalk.green(`🎉 All phases completed!`));
      return;
    }

    console.log(chalk.blue(`📋 Current phase: ${currentPhase}`));
    console.log(chalk.blue(`⏭️  Next phase: ${nextPhase}`));

    // Validate prerequisites
    const phase = this.config.phases[nextPhase];
    if (phase.prerequisites) {
      for (const prereq of phase.prerequisites) {
        const valid = await this.phaseValidator.validatePrerequisite(prereq);
        if (!valid.success) {
          console.log(chalk.red(`❌ Prerequisite not met: ${prereq.phase}`));
          console.log(chalk.red(`   ${valid.message}`));
          process.exit(1);
        }
      }
    }

    console.log(chalk.green(`✅ Prerequisites satisfied`));
    console.log(chalk.blue(`🚀 Ready to start phase: ${nextPhase}`));
    this.displayPhaseRequirements(phase);
  }

  async detectCurrentPhase(): Promise<string> {
    // Logic to detect current phase based on existing artifacts
    const phases = Object.keys(this.config.phases);
    
    for (let i = phases.length - 1; i >= 0; i--) {
      const phase = this.config.phases[phases[i]];
      const hasArtifacts = await this.phaseValidator.hasRequiredArtifacts(phase);
      if (hasArtifacts) {
        return phases[i];
      }
    }
    
    return phases[0]; // Default to first phase
  }

  getNextPhase(currentPhase: string): string | null {
    const phases = Object.keys(this.config.phases);
    const currentIndex = phases.indexOf(currentPhase);
    return currentIndex < phases.length - 1 ? phases[currentIndex + 1] : null;
  }

  displayResults(details: Array<{ check: string; passed: boolean; message?: string }>): void {
    details.forEach(detail => {
      const icon = detail.passed ? '✅' : '❌';
      const color = detail.passed ? chalk.green : chalk.red;
      console.log(color(`  ${icon} ${detail.check}`));
      if (detail.message) {
        console.log(color(`     ${detail.message}`));
      }
    });
  }

  displayPhaseRequirements(phase: Phase): void {
    console.log(chalk.cyan(`\n📋 Phase Requirements:`));
    console.log(chalk.cyan(`   ${phase.description}`));
    
    if (phase.required_artifacts) {
      console.log(chalk.cyan(`\n📁 Required Artifacts:`));
      phase.required_artifacts.forEach(artifact => {
        console.log(chalk.cyan(`   • ${artifact}`));
      });
    }

    if (phase.validation) {
      console.log(chalk.cyan(`\n🔍 Validations:`));
      phase.validation.forEach(validation => {
        console.log(chalk.cyan(`   • ${validation}`));
      });
    }
  }
}

// CLI Command definitions
program
  .name('ae-framework')
  .description('AI-Agent Enabled Framework CLI')
  .version('1.0.0');

program
  .command('check')
  .description('Validate current phase requirements')
  .option('-p, --phase <phase>', 'Specific phase to check')
  .action(async (options) => {
    const cli = new AEFrameworkCLI();
    
    if (options.phase) {
      await cli.checkPhase(options.phase);
    } else {
      const currentPhase = await cli.detectCurrentPhase();
      await cli.checkPhase(currentPhase);
    }
  });

program
  .command('guard')
  .description('Run guard validations')
  .option('-n, --name <name>', 'Specific guard to run')
  .action(async (options) => {
    const cli = new AEFrameworkCLI();
    await cli.runGuards(options.name);
  });

program
  .command('next')
  .description('Move to next phase with validation')
  .action(async () => {
    const cli = new AEFrameworkCLI();
    await cli.nextPhase();
  });

program
  .command('tdd')
  .description('Run TDD cycle validation')
  .action(async () => {
    const cli = new AEFrameworkCLI();
    console.log(chalk.blue('🔄 Validating TDD cycle...'));
    
    // Check TDD Guards
    await cli.runGuards('TDD Guard');
    await cli.runGuards('Test Execution Guard');
    await cli.runGuards('RED-GREEN Cycle Guard');
    
    console.log(chalk.green('✅ TDD cycle validation complete'));
  });

<<<<<<< HEAD
// Phase 2: Natural Language Requirements CLI
program
  .command('natural-language')
  .description('Process natural language requirements (Phase 2)')
  .option('--analyze', 'Analyze natural language requirements')
  .option('--extract-entities', 'Extract business entities from requirements')
  .option('--validate-completeness', 'Validate requirements completeness')
  .option('--sources <sources>', 'Source files or text to process')
  .action(async (options) => {
    const cli = new AEFrameworkCLI();
    console.log(chalk.blue('🔍 Processing Natural Language Requirements...'));
    
    const taskType = options.analyze ? 'analyze-requirements' :
                    options.extractEntities ? 'extract-entities' :
                    options.validateCompleteness ? 'validate-completeness' :
                    'analyze-requirements';
    
    const request = {
      description: `Natural language processing: ${taskType}`,
      prompt: options.sources || 'Process available requirements documents',
      subagent_type: 'natural-language-processing',
    };
    
    try {
      const result = await cli.naturalLanguageHandler.handleTask(request);
      console.log(chalk.green(`✅ ${result.summary}`));
      console.log(chalk.blue('\n📊 Analysis:'));
      console.log(result.analysis);
      
      if (result.recommendations.length > 0) {
        console.log(chalk.yellow('\n💡 Recommendations:'));
        result.recommendations.forEach((rec: string) => console.log(chalk.yellow(`• ${rec}`)));
      }
      
      if (result.nextActions.length > 0) {
        console.log(chalk.cyan('\n⏭️ Next Actions:'));
        result.nextActions.forEach((action: string) => console.log(chalk.cyan(`• ${action}`)));
      }
      
      if (result.warnings.length > 0) {
        console.log(chalk.red('\n⚠️ Warnings:'));
        result.warnings.forEach((warning: string) => console.log(chalk.red(`• ${warning}`)));
      }
      
      if (result.shouldBlockProgress) {
        console.log(chalk.red('\n🚫 Progress blocked - address critical issues before proceeding'));
        process.exit(1);
      }
    } catch (error) {
      console.log(chalk.red(`❌ Error: ${error}`));
      process.exit(1);
    }
  });

// Phase 3: User Stories CLI
program
  .command('user-stories')
  .description('Generate and manage user stories (Phase 3)')
  .option('--generate', 'Generate user stories from requirements')
  .option('--validate', 'Validate existing user stories')
  .option('--prioritize', 'Prioritize user stories')
  .option('--estimate', 'Estimate user story complexity')
  .option('--sources <sources>', 'Source files or requirements to process')
  .action(async (options) => {
    const cli = new AEFrameworkCLI();
    console.log(chalk.blue('📝 Processing User Stories...'));
    
    const taskType = options.generate ? 'generate-stories' :
                    options.validate ? 'validate-stories' :
                    options.prioritize ? 'prioritize-stories' :
                    options.estimate ? 'estimate-stories' :
                    'generate-stories';
    
    const request = {
      description: `User stories processing: ${taskType}`,
      prompt: options.sources || 'Process available requirements for user story generation',
      subagent_type: 'user-stories-processing',
    };
    
    try {
      const result = await cli.userStoriesHandler.handleTask(request);
      console.log(chalk.green(`✅ ${result.summary}`));
      console.log(chalk.blue('\n📊 Analysis:'));
      console.log(result.analysis);
      
      if (result.recommendations.length > 0) {
        console.log(chalk.yellow('\n💡 Recommendations:'));
        result.recommendations.forEach((rec: string) => console.log(chalk.yellow(`• ${rec}`)));
      }
      
      if (result.nextActions.length > 0) {
        console.log(chalk.cyan('\n⏭️ Next Actions:'));
        result.nextActions.forEach((action: string) => console.log(chalk.cyan(`• ${action}`)));
      }
      
      if (result.warnings.length > 0) {
        console.log(chalk.red('\n⚠️ Warnings:'));
        result.warnings.forEach((warning: string) => console.log(chalk.red(`• ${warning}`)));
      }
      
      if (result.shouldBlockProgress) {
        console.log(chalk.red('\n🚫 Progress blocked - address critical issues before proceeding'));
        process.exit(1);
      }
    } catch (error) {
      console.log(chalk.red(`❌ Error: ${error}`));
      process.exit(1);
    }
  });

// Phase 4: Validation CLI
program
  .command('validate')
  .description('Validate requirements, stories, and specifications (Phase 4)')
  .option('--requirements', 'Validate requirements')
  .option('--stories', 'Validate user stories')
  .option('--specifications', 'Validate specifications')
  .option('--traceability', 'Validate traceability')
  .option('--completeness', 'Validate completeness')
  .option('--sources <sources>', 'Source files to validate')
  .action(async (options) => {
    const cli = new AEFrameworkCLI();
    console.log(chalk.blue('🔍 Running Validation...'));
    
    const taskType = options.requirements ? 'validate-requirements' :
                    options.stories ? 'validate-user-stories' :
                    options.specifications ? 'validate-specifications' :
                    options.traceability ? 'validate-traceability' :
                    options.completeness ? 'validate-completeness' :
                    'validate-requirements';
    
    const request = {
      description: `Validation: ${taskType}`,
      prompt: options.sources || 'Validate available artifacts',
      subagent_type: 'validation-processing',
    };
    
    try {
      const result = await cli.validationHandler.handleTask(request);
      console.log(chalk.green(`✅ ${result.summary}`));
      console.log(chalk.blue('\n📊 Analysis:'));
      console.log(result.analysis);
      
      if (result.recommendations.length > 0) {
        console.log(chalk.yellow('\n💡 Recommendations:'));
        result.recommendations.forEach((rec: string) => console.log(chalk.yellow(`• ${rec}`)));
      }
      
      if (result.nextActions.length > 0) {
        console.log(chalk.cyan('\n⏭️ Next Actions:'));
        result.nextActions.forEach((action: string) => console.log(chalk.cyan(`• ${action}`)));
      }
      
      if (result.warnings.length > 0) {
        console.log(chalk.red('\n⚠️ Warnings:'));
        result.warnings.forEach((warning: string) => console.log(chalk.red(`• ${warning}`)));
      }
      
      if (result.shouldBlockProgress) {
        console.log(chalk.red('\n🚫 Progress blocked - address critical issues before proceeding'));
        process.exit(1);
      }
    } catch (error) {
      console.log(chalk.red(`❌ Error: ${error}`));
      process.exit(1);
    }
  });

// Phase 5: Domain Modeling CLI
program
  .command('domain-model')
  .description('Create and validate domain models (Phase 5)')
  .option('--analyze', 'Analyze domain')
  .option('--entities', 'Identify entities')
  .option('--aggregates', 'Model aggregates')
  .option('--contexts', 'Define bounded contexts')
  .option('--rules', 'Extract business rules')
  .option('--language', 'Create ubiquitous language')
  .option('--sources <sources>', 'Source files or requirements to process')
  .action(async (options) => {
    const cli = new AEFrameworkCLI();
    console.log(chalk.blue('🏗️ Processing Domain Model...'));
    
    const taskType = options.analyze ? 'analyze-domain' :
                    options.entities ? 'identify-entities' :
                    options.aggregates ? 'model-aggregates' :
                    options.contexts ? 'define-bounded-contexts' :
                    options.rules ? 'extract-business-rules' :
                    options.language ? 'create-ubiquitous-language' :
                    'analyze-domain';
    
    const request = {
      description: `Domain modeling: ${taskType}`,
      prompt: options.sources || 'Analyze domain based on available requirements and stories',
      subagent_type: 'domain-modeling-processing',
    };
    
    try {
      const result = await cli.domainModelingHandler.handleTask(request);
      console.log(chalk.green(`✅ ${result.summary}`));
      console.log(chalk.blue('\n📊 Analysis:'));
      console.log(result.analysis);
      
      if (result.recommendations.length > 0) {
        console.log(chalk.yellow('\n💡 Recommendations:'));
        result.recommendations.forEach((rec: string) => console.log(chalk.yellow(`• ${rec}`)));
      }
      
      if (result.nextActions.length > 0) {
        console.log(chalk.cyan('\n⏭️ Next Actions:'));
        result.nextActions.forEach((action: string) => console.log(chalk.cyan(`• ${action}`)));
      }
      
      if (result.warnings.length > 0) {
        console.log(chalk.red('\n⚠️ Warnings:'));
        result.warnings.forEach((warning: string) => console.log(chalk.red(`• ${warning}`)));
      }
      
      if (result.shouldBlockProgress) {
        console.log(chalk.red('\n🚫 Progress blocked - address critical issues before proceeding'));
        process.exit(1);
      }
    } catch (error) {
      console.log(chalk.red(`❌ Error: ${error}`));
      process.exit(1);
    }
=======
program
  .command('intent')
  .description('Run Intent analysis for Phase 1')
  .option('--analyze', 'Analyze requirements and extract intent')
  .option('--validate', 'Validate Intent completeness')
  .option('--sources <sources>', 'Requirement sources (comma-separated paths)')
  .action(async (options) => {
    const cli = new AEFrameworkCLI();
    await cli.runIntent(options);
>>>>>>> 5fdc5da9
  });

program.parse();

export { AEFrameworkCLI };<|MERGE_RESOLUTION|>--- conflicted
+++ resolved
@@ -7,16 +7,28 @@
 import { ConfigLoader } from './config/ConfigLoader.js';
 // import { MetricsCollector } from './metrics/MetricsCollector.js';  // TODO: Enable when metrics tracking is implemented
 import { AEFrameworkConfig, Phase } from './types.js';
-<<<<<<< HEAD
+import { createHybridIntentSystem } from '../integration/hybrid-intent-system.js';
 import { createNaturalLanguageTaskHandler } from '../agents/natural-language-task-adapter.js';
 import { createUserStoriesTaskHandler } from '../agents/user-stories-task-adapter.js';
 import { createValidationTaskHandler } from '../agents/validation-task-adapter.js';
 import { createDomainModelingTaskHandler } from '../agents/domain-modeling-task-adapter.js';
-=======
-import { createHybridIntentSystem } from '../integration/hybrid-intent-system.js';
->>>>>>> 5fdc5da9
 
 const program = new Command();
+
+// Define interfaces for better type safety (addressing review comment)
+interface TaskHandler {
+  handleTask: (request: any) => Promise<any>;
+  provideProactiveGuidance?: (context: any) => Promise<any>;
+}
+
+interface TaskResult {
+  summary: string;
+  analysis: string;
+  recommendations: string[];
+  nextActions: string[];
+  warnings: string[];
+  shouldBlockProgress: boolean;
+}
 
 class AEFrameworkCLI {
   private config: AEFrameworkConfig;
@@ -24,10 +36,10 @@
   private guardRunner: GuardRunner;
   private intentSystem: any;
   // private metricsCollector: MetricsCollector;  // TODO: use for metrics tracking
-  public naturalLanguageHandler: any;
-  public userStoriesHandler: any;
-  public validationHandler: any;
-  public domainModelingHandler: any;
+  public naturalLanguageHandler: TaskHandler;
+  public userStoriesHandler: TaskHandler;
+  public validationHandler: TaskHandler;
+  public domainModelingHandler: TaskHandler;
 
   constructor() {
     this.config = ConfigLoader.load();
@@ -42,7 +54,7 @@
     });
     // this.metricsCollector = new MetricsCollector(this.config);  // TODO: use for metrics tracking
     
-    // Initialize Task Tool handlers
+    // Initialize Task Tool handlers with proper types
     this.naturalLanguageHandler = createNaturalLanguageTaskHandler();
     this.userStoriesHandler = createUserStoriesTaskHandler();
     this.validationHandler = createValidationTaskHandler();
@@ -150,6 +162,29 @@
     }
   }
 
+  // Extracted method to reduce code duplication (addressing review comment)
+  private handleProgressBlocking(result: TaskResult): void {
+    if (result.recommendations.length > 0) {
+      console.log(chalk.yellow('\n💡 Recommendations:'));
+      result.recommendations.forEach((rec: string) => console.log(chalk.yellow(`• ${rec}`)));
+    }
+    
+    if (result.nextActions.length > 0) {
+      console.log(chalk.cyan('\n⏭️ Next Actions:'));
+      result.nextActions.forEach((action: string) => console.log(chalk.cyan(`• ${action}`)));
+    }
+    
+    if (result.warnings.length > 0) {
+      console.log(chalk.red('\n⚠️ Warnings:'));
+      result.warnings.forEach((warning: string) => console.log(chalk.red(`• ${warning}`)));
+    }
+    
+    if (result.shouldBlockProgress) {
+      console.log(chalk.red('\n🚫 Progress blocked - address critical issues before proceeding'));
+      process.exit(1);
+    }
+  }
+
   async nextPhase(): Promise<void> {
     const currentPhase = await this.detectCurrentPhase();
     const nextPhase = this.getNextPhase(currentPhase);
@@ -285,7 +320,17 @@
     console.log(chalk.green('✅ TDD cycle validation complete'));
   });
 
-<<<<<<< HEAD
+program
+  .command('intent')
+  .description('Run Intent analysis for Phase 1')
+  .option('--analyze', 'Analyze requirements and extract intent')
+  .option('--validate', 'Validate Intent completeness')
+  .option('--sources <sources>', 'Requirement sources (comma-separated paths)')
+  .action(async (options) => {
+    const cli = new AEFrameworkCLI();
+    await cli.runIntent(options);
+  });
+
 // Phase 2: Natural Language Requirements CLI
 program
   .command('natural-language')
@@ -310,30 +355,12 @@
     };
     
     try {
-      const result = await cli.naturalLanguageHandler.handleTask(request);
+      const result: TaskResult = await cli.naturalLanguageHandler.handleTask(request);
       console.log(chalk.green(`✅ ${result.summary}`));
       console.log(chalk.blue('\n📊 Analysis:'));
       console.log(result.analysis);
       
-      if (result.recommendations.length > 0) {
-        console.log(chalk.yellow('\n💡 Recommendations:'));
-        result.recommendations.forEach((rec: string) => console.log(chalk.yellow(`• ${rec}`)));
-      }
-      
-      if (result.nextActions.length > 0) {
-        console.log(chalk.cyan('\n⏭️ Next Actions:'));
-        result.nextActions.forEach((action: string) => console.log(chalk.cyan(`• ${action}`)));
-      }
-      
-      if (result.warnings.length > 0) {
-        console.log(chalk.red('\n⚠️ Warnings:'));
-        result.warnings.forEach((warning: string) => console.log(chalk.red(`• ${warning}`)));
-      }
-      
-      if (result.shouldBlockProgress) {
-        console.log(chalk.red('\n🚫 Progress blocked - address critical issues before proceeding'));
-        process.exit(1);
-      }
+      cli.handleProgressBlocking(result);
     } catch (error) {
       console.log(chalk.red(`❌ Error: ${error}`));
       process.exit(1);
@@ -366,30 +393,12 @@
     };
     
     try {
-      const result = await cli.userStoriesHandler.handleTask(request);
+      const result: TaskResult = await cli.userStoriesHandler.handleTask(request);
       console.log(chalk.green(`✅ ${result.summary}`));
       console.log(chalk.blue('\n📊 Analysis:'));
       console.log(result.analysis);
       
-      if (result.recommendations.length > 0) {
-        console.log(chalk.yellow('\n💡 Recommendations:'));
-        result.recommendations.forEach((rec: string) => console.log(chalk.yellow(`• ${rec}`)));
-      }
-      
-      if (result.nextActions.length > 0) {
-        console.log(chalk.cyan('\n⏭️ Next Actions:'));
-        result.nextActions.forEach((action: string) => console.log(chalk.cyan(`• ${action}`)));
-      }
-      
-      if (result.warnings.length > 0) {
-        console.log(chalk.red('\n⚠️ Warnings:'));
-        result.warnings.forEach((warning: string) => console.log(chalk.red(`• ${warning}`)));
-      }
-      
-      if (result.shouldBlockProgress) {
-        console.log(chalk.red('\n🚫 Progress blocked - address critical issues before proceeding'));
-        process.exit(1);
-      }
+      cli.handleProgressBlocking(result);
     } catch (error) {
       console.log(chalk.red(`❌ Error: ${error}`));
       process.exit(1);
@@ -424,30 +433,12 @@
     };
     
     try {
-      const result = await cli.validationHandler.handleTask(request);
+      const result: TaskResult = await cli.validationHandler.handleTask(request);
       console.log(chalk.green(`✅ ${result.summary}`));
       console.log(chalk.blue('\n📊 Analysis:'));
       console.log(result.analysis);
       
-      if (result.recommendations.length > 0) {
-        console.log(chalk.yellow('\n💡 Recommendations:'));
-        result.recommendations.forEach((rec: string) => console.log(chalk.yellow(`• ${rec}`)));
-      }
-      
-      if (result.nextActions.length > 0) {
-        console.log(chalk.cyan('\n⏭️ Next Actions:'));
-        result.nextActions.forEach((action: string) => console.log(chalk.cyan(`• ${action}`)));
-      }
-      
-      if (result.warnings.length > 0) {
-        console.log(chalk.red('\n⚠️ Warnings:'));
-        result.warnings.forEach((warning: string) => console.log(chalk.red(`• ${warning}`)));
-      }
-      
-      if (result.shouldBlockProgress) {
-        console.log(chalk.red('\n🚫 Progress blocked - address critical issues before proceeding'));
-        process.exit(1);
-      }
+      cli.handleProgressBlocking(result);
     } catch (error) {
       console.log(chalk.red(`❌ Error: ${error}`));
       process.exit(1);
@@ -484,45 +475,16 @@
     };
     
     try {
-      const result = await cli.domainModelingHandler.handleTask(request);
+      const result: TaskResult = await cli.domainModelingHandler.handleTask(request);
       console.log(chalk.green(`✅ ${result.summary}`));
       console.log(chalk.blue('\n📊 Analysis:'));
       console.log(result.analysis);
       
-      if (result.recommendations.length > 0) {
-        console.log(chalk.yellow('\n💡 Recommendations:'));
-        result.recommendations.forEach((rec: string) => console.log(chalk.yellow(`• ${rec}`)));
-      }
-      
-      if (result.nextActions.length > 0) {
-        console.log(chalk.cyan('\n⏭️ Next Actions:'));
-        result.nextActions.forEach((action: string) => console.log(chalk.cyan(`• ${action}`)));
-      }
-      
-      if (result.warnings.length > 0) {
-        console.log(chalk.red('\n⚠️ Warnings:'));
-        result.warnings.forEach((warning: string) => console.log(chalk.red(`• ${warning}`)));
-      }
-      
-      if (result.shouldBlockProgress) {
-        console.log(chalk.red('\n🚫 Progress blocked - address critical issues before proceeding'));
-        process.exit(1);
-      }
+      cli.handleProgressBlocking(result);
     } catch (error) {
       console.log(chalk.red(`❌ Error: ${error}`));
       process.exit(1);
     }
-=======
-program
-  .command('intent')
-  .description('Run Intent analysis for Phase 1')
-  .option('--analyze', 'Analyze requirements and extract intent')
-  .option('--validate', 'Validate Intent completeness')
-  .option('--sources <sources>', 'Requirement sources (comma-separated paths)')
-  .action(async (options) => {
-    const cli = new AEFrameworkCLI();
-    await cli.runIntent(options);
->>>>>>> 5fdc5da9
   });
 
 program.parse();
