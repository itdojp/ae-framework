--- conflicted
+++ resolved
@@ -46,11 +46,7 @@
             // /handoff A|B|C
             // Dispatchers (require workflow_dispatch on target):
             // /verify-lite, /run-qa-dispatch, /run-security-dispatch, /ci-fast-dispatch, /formal-verify-dispatch
-<<<<<<< HEAD
-            // /formal-apalache-dispatch
-=======
->>>>>>> 43c886e9
-            // /run-flake-dispatch, /spec-validation-dispatch
+            // /formal-apalache-dispatch, /run-flake-dispatch, /spec-validation-dispatch
             const cmd = body.split(/\s+/)[0];
             const arg = body.split(/\s+/)[1] || '';
 
@@ -149,7 +145,6 @@
                 await github.rest.actions.createWorkflowDispatch({ owner, repo, workflow_id: 'formal-verify.yml', ref });
                 return reply(`Dispatched Formal Verify on ${ref}`);
               }
-<<<<<<< HEAD
               case '/formal-apalache-dispatch': {
                 if (!context.payload.issue.pull_request) return reply('Not a PR');
                 const pr = await github.rest.pulls.get({ owner, repo, pull_number: issue_number });
@@ -157,8 +152,6 @@
                 await github.rest.actions.createWorkflowDispatch({ owner, repo, workflow_id: 'formal-verify.yml', ref, inputs: { target: 'apalache' } });
                 return reply(`Dispatched Formal Verify (Apalache) on ${ref}`);
               }
-=======
->>>>>>> 43c886e9
               case '/run-flake-dispatch': {
                 if (!context.payload.issue.pull_request) return reply('Not a PR');
                 const pr = await github.rest.pulls.get({ owner, repo, pull_number: issue_number });
