--- conflicted
+++ resolved
@@ -45,12 +45,8 @@
             // /run-qa, /run-security, /non-blocking, /ready, /pr-digest, /pr-detailed
             // /handoff A|B|C
             // Dispatchers (require workflow_dispatch on target):
-<<<<<<< HEAD
-            // /verify-lite, /run-qa-dispatch, /run-security-dispatch, /ci-fast-dispatch
-=======
             // /verify-lite, /run-qa-dispatch, /run-security-dispatch, /ci-fast-dispatch, /formal-verify-dispatch
             // /formal-apalache-dispatch, /run-flake-dispatch, /spec-validation-dispatch
->>>>>>> f1a5dbeb
             const cmd = body.split(/\s+/)[0];
             const arg = body.split(/\s+/)[1] || '';
 
@@ -142,8 +138,6 @@
                 await github.rest.actions.createWorkflowDispatch({ owner, repo, workflow_id: 'ci-fast.yml', ref });
                 return reply(`Dispatched CI Fast on ${ref}`);
               }
-<<<<<<< HEAD
-=======
               case '/formal-verify-dispatch': {
                 if (!context.payload.issue.pull_request) return reply('Not a PR');
                 const pr = await github.rest.pulls.get({ owner, repo, pull_number: issue_number });
@@ -172,7 +166,6 @@
                 await github.rest.actions.createWorkflowDispatch({ owner, repo, workflow_id: 'spec-validation.yml', ref });
                 return reply(`Dispatched spec-validation on ${ref}`);
               }
->>>>>>> f1a5dbeb
               case '/qa-batch-commands':
               case '/run-qa:commands': {
                 await addLabels(['qa-batch:commands']);
@@ -193,8 +186,6 @@
                 await addLabels(['qa-batch:agents']);
                 return reply('Label `qa-batch:agents` added. Agents tests will run in CI Fast (opt-in).');
               }
-<<<<<<< HEAD
-=======
               case '/run-adapters': {
                 await addLabels(['run-adapters']);
                 return reply('Label `run-adapters` added. Adapter thresholds (report-only) will run.');
@@ -211,7 +202,6 @@
                 await addLabels(['enforce-contracts']);
                 return reply('Label `enforce-contracts` added. Contracts enforcement may apply if configured.');
               }
->>>>>>> f1a5dbeb
               default:
                 return; // ignore
             }