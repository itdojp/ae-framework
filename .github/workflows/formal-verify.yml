--- conflicted
+++ resolved
@@ -96,10 +96,7 @@
         env:
           TLA_ENGINE: ${{ github.event_name == 'workflow_dispatch' && inputs.engine || 'tlc' }}
           TLA_TOOLS_JAR: ${{ github.event_name == 'workflow_dispatch' && inputs.tlaToolsJar || '' }}
-<<<<<<< HEAD
         run: node scripts/formal/verify-tla.mjs --engine="$TLA_ENGINE" --file spec/tla/DomainSpec.tla || true
-=======
-        run: node scripts/formal/verify-tla.mjs --engine=$TLA_ENGINE --file spec/tla/DomainSpec.tla || true
       - name: Upload TLA summary (artifact)
         uses: actions/upload-artifact@v4
         if: always()
@@ -107,7 +104,6 @@
           name: formal-reports-tla
           path: |
             hermetic-reports/formal/tla-summary.json
->>>>>>> 7a65e20e
 
   verify-smt:
     name: verify:smt (stub)
