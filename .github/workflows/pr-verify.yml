name: PR Verify

on:
  pull_request:
    types: [opened, synchronize, reopened, ready_for_review]

concurrency:
  group: pr-verify-${{ github.ref }}
  cancel-in-progress: true

jobs:
  verify:
    runs-on: ubuntu-latest
    steps:
      - uses: actions/checkout@v4
      
      - uses: actions/setup-node@v4
        with:
          node-version: '20'
      
      - name: Pick package manager
        id: pm
        run: |
          if [ -f pnpm-lock.yaml ]; then
            npm i -g pnpm
            echo "PM=pnpm" >> "$GITHUB_ENV"
          else
            echo "PM=npm" >> "$GITHUB_ENV"
          fi
      
      - name: Install
        run: ${{ env.PM }} install
      
      - name: Build
        run: ${{ env.PM }} run build
      
      - name: Verify
        run: node dist/cli.js verify
      
      - name: LLM replay smoke
        run: AE_RECORDER_MODE=replay node dist/cli.js agent:complete --prompt "Hello, ae!"
      
      - name: Upload artifacts (14 days)
        uses: actions/upload-artifact@v4
        with:
          name: ae-artifacts
          path: artifacts/
          retention-days: 14
      
      - name: Notify Slack on failure
        if: failure() && secrets.SLACK_WEBHOOK_URL != null
        uses: rtCamp/action-slack-notify@v2
        env:
          SLACK_WEBHOOK: ${{ secrets.SLACK_WEBHOOK_URL }}
          SLACK_MESSAGE: |
            🚨 ${{ github.workflow }} failed on ${{ github.ref }}
            • run: https://github.com/${{ github.repository }}/actions/runs/${{ github.run_id }}
            • artifacts: (see workflow page)
<<<<<<< HEAD
          SLACK_COLOR: "#E01E5A"

  flake-optin:
    if: contains(join(fromJSON(toJSON(github.event.pull_request.labels)).*.name, ','), 'run-flake')
    runs-on: ubuntu-latest
    continue-on-error: true
    steps:
      - uses: actions/checkout@v4
      
      - uses: actions/setup-node@v4
        with:
          node-version: '20'
      
      - name: Pick package manager
        run: |
          if [ -f pnpm-lock.yaml ]; then
            npm i -g pnpm
            echo "PM=pnpm" >> "$GITHUB_ENV"
          else
            echo "PM=npm" >> "$GITHUB_ENV"
          fi
      
      - name: Install
        run: ${{ env.PM }} install
      
      - name: Build
        run: ${{ env.PM }} run build
      
      - name: Flake (opt-in)
        run: node dist/cli.js qa:flake --times 20 --timeoutMs 240000 --workers 50% --pattern "tests/**"
=======
          SLACK_COLOR: "#E01E5A"
>>>>>>> c3786ab0
<|MERGE_RESOLUTION|>--- conflicted
+++ resolved
@@ -56,7 +56,6 @@
             🚨 ${{ github.workflow }} failed on ${{ github.ref }}
             • run: https://github.com/${{ github.repository }}/actions/runs/${{ github.run_id }}
             • artifacts: (see workflow page)
-<<<<<<< HEAD
           SLACK_COLOR: "#E01E5A"
 
   flake-optin:
@@ -86,7 +85,4 @@
         run: ${{ env.PM }} run build
       
       - name: Flake (opt-in)
-        run: node dist/cli.js qa:flake --times 20 --timeoutMs 240000 --workers 50% --pattern "tests/**"
-=======
-          SLACK_COLOR: "#E01E5A"
->>>>>>> c3786ab0
+        run: node dist/cli.js qa:flake --times 20 --timeoutMs 240000 --workers 50% --pattern "tests/**"