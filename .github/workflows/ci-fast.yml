name: Fast CI
on: 
  push:
    branches: [ main, 'feat/*' ]
  pull_request:
    branches: [ main ]

jobs:
<<<<<<< HEAD
  # Issue #71: Contract drift detection (fail on breaking changes)
  contract-drift-check:
    name: 🔍 Contract Drift Detection
    uses: ./.github/workflows/codegen-drift-check.yml
=======
  # Issue #71: CI最前段にSpec Validation追加（fail-fast）
  spec-validation:
    name: 🚦 Fail-Fast Spec Validation
    uses: ./.github/workflows/fail-fast-spec-validation.yml
>>>>>>> 9a12f368
    secrets: inherit

  build-test:
    runs-on: ubuntu-latest
<<<<<<< HEAD
    needs: contract-drift-check  # Contract validation must pass first
=======
    needs: spec-validation  # Spec validation must pass first
>>>>>>> 9a12f368
    steps:
      - uses: actions/checkout@v4
      - uses: actions/setup-node@v4
        with: { node-version: 22 }
      - run: npm ci
      - run: npm run lint
      - run: npm test -- --run
      - run: npm run bdd || true  # 失敗時は仕様更新提案へ
      
      # Phase 3.2 core tests only (fast feedback)
      - name: Run Phase 3.2 Core Tests
        run: npm run test:phase3.2:core || true
        
      - name: Generate Basic SBOM
        run: |
          curl -sSfL https://raw.githubusercontent.com/anchore/syft/main/install.sh | sh -s -- -b . v1.0.0
          ./syft packages dir:. -o cyclonedx-json > security/sbom/sbom.json<|MERGE_RESOLUTION|>--- conflicted
+++ resolved
@@ -6,26 +6,21 @@
     branches: [ main ]
 
 jobs:
-<<<<<<< HEAD
+  # Issue #71: CI最前段にSpec Validation追加（fail-fast）
+  spec-validation:
+    name: 🚦 Fail-Fast Spec Validation
+    uses: ./.github/workflows/fail-fast-spec-validation.yml
+    secrets: inherit
+
   # Issue #71: Contract drift detection (fail on breaking changes)
   contract-drift-check:
     name: 🔍 Contract Drift Detection
     uses: ./.github/workflows/codegen-drift-check.yml
-=======
-  # Issue #71: CI最前段にSpec Validation追加（fail-fast）
-  spec-validation:
-    name: 🚦 Fail-Fast Spec Validation
-    uses: ./.github/workflows/fail-fast-spec-validation.yml
->>>>>>> 9a12f368
     secrets: inherit
 
   build-test:
     runs-on: ubuntu-latest
-<<<<<<< HEAD
-    needs: contract-drift-check  # Contract validation must pass first
-=======
-    needs: spec-validation  # Spec validation must pass first
->>>>>>> 9a12f368
+    needs: [spec-validation, contract-drift-check]  # Both validations must pass first
     steps:
       - uses: actions/checkout@v4
       - uses: actions/setup-node@v4
